import logging
from .. import ureg, Q_
from pint import UndefinedUnitError
import uuid
<<<<<<< HEAD
import numpy as np
=======
from ..frame import Frame
>>>>>>> 90129413

ZGOUBI_LABEL_LENGTH = 10  # Used to be 8 on older versions


class ZgoubidoException(Exception):
    """Exception raised for errors in the Madx module."""

    def __init__(self, m):
        self.message = m


class MetaCommand(type):
    """
    Dark magic.
    Be careful.
    """
    def __new__(mcs, name, bases, dct):
        dct['__doc__'] = ''
        if dct.get('PARAMETERS'):
            for k, v in dct.get('PARAMETERS').items():
                dct['__doc__'] += f"{k}: {v}"
        return super().__new__(mcs, name, bases, dct)


class Command(metaclass=MetaCommand):
    KEYWORD: str = ''

    PARAMETERS = {
        'LABEL1': '',
        'LABEL2': '',
    }

    def __init__(self, label1: str='', label2: str='', *params, **kwargs):
        self._attributes = {}
        for p in (Command.PARAMETERS, self.PARAMETERS,) + params + (
                {
                    'LABEL1': label1 or str(uuid.uuid4().hex)[:ZGOUBI_LABEL_LENGTH],
                    'LABEL2': label2
                },):
            self._attributes = dict(self._attributes, **p)
        for k, v in kwargs.items():
            if k not in self._attributes.keys():
                print(f"Warning: the parameter {k} will not be used.")
            else:
                self._attributes[k] = v

    def __getattr__(self, a):
        if self._attributes.get(a) is None:
            return None
        if not isinstance(self._attributes[a], tuple):
            attr = self._attributes[a]
        else:
            attr = self._attributes[a][0]
        if attr is not '' and not isinstance(attr, Q_):
            try:
                _ = Q_(attr)
                if _.dimensionless:
                    return _.magnitude
                else:
                    return _
            except (TypeError, ValueError, UndefinedUnitError):
                return attr
        else:
            return attr

    def __setattr__(self, a, v):
        if a == '_attributes':
            self.__dict__[a] = v
        else:
            self._attributes[a] = v

    def __repr__(self) -> str:
        return str(self)

    def __str__(self) -> str:
        return f"""
        '{self.KEYWORD}' {self.LABEL1} {self.LABEL2}
        """

    @property
    def patchable(self) -> bool:
        return False

    @property
    def plotable(self) -> bool:
        return False


class AutoRef(Command):
    """Automatic transformation to a new reference frame."""
    KEYWORD = 'AUTOREF'


class BeamBeam(Command):
    """Beam-beam lens."""
    KEYWORD = 'BEAMBEAM'


class Binary(Command):
    """BINARY/FORMATTED data converter."""
    KEYWORD = 'BINARY'


class Chambre(Command):
    """Long transverse aperture limitation."""
    KEYWORD = 'CHAMBR'


# Aliases
Chamber = Chambre
Chambr = Chambre


class ChangeRef(Command):
    """Transformation to a new reference frame."""
    KEYWORD = 'CHANGREF'


# Alias
ChangRef = ChangeRef


class Collimateur(Command):
    """Collimator."""
    KEYWORD = 'COLLIMA'


# Alias
Collimator = Collimateur


class Cible(Command):
    """Generate a secondary beam following target interaction."""
    KEYWORD = 'CIBLE'


class End(Command):
    """End of input data list."""
    KEYWORD = 'END'


class ESL(Command):
    """??? Field free drift space."""
    KEYWORD = 'ESL'


class Faisceau(Command):
    """Print particle coordinates."""
    KEYWORD = 'FAISCEAU'


class Faiscnl(Command):
    """Store particle coordinates in file FNAME."""

    KEYWORD = 'FAISCNL'
    PARAMETERS = {
        'FNAME': 'zgoubi.fai',
        'B_FNAME': 'b_zgoubi.fai',
        'binary': False,
    }

    def __str__(s):
        return f"""
        {super().__str__().rstrip()}
        {s.B_FNAME if s.binary else s.FNAME}
        """


class FaiStore(Command):
    """Store coordinates every IP other pass at labeled elements."""
    KEYWORD = 'FAISTORE'

    PARAMETERS = {
        'FNAME': 'zgoubi.fai',
        'IP': 1,
    }

    def __str__(s):
        return f"""
        {super().__str__().rstrip()}
        {s.FNAME}
        {s.IP}
        """


class Fin(Command):
    """End of input data list."""
    KEYWORD = 'FIN'


class Fit(Command):
    """Fitting procedure."""
    KEYWORD = 'FIT'

    PARAMETERS = {
        'PARAMS': (
            [
                {
                    'IR': 1,
                    'IP': 1,
                    'XC': 0,
                    'DV': 1.0
                }
            ], 'Physical parameters to be varied'),
        'CONSTRAINTS': (
            [
                {
                    'IC': 1,
                    'I': 1,
                    'J': 1,
                    'IR': 1,
                    'V': 1,
                    'WV': 1,
                    'NP': 1
                }
            ], 'Constraints'),
        'PENALTY': (1.0e-14, 'Penalty'),
        'ITERATIONS': (1000, 'Iterations'),
    }

    def __str__(s):
        command = list()
        command.append(super().__str__().rstrip())
        command.append(f"""
        {len(s.PARAMS)}
        """)
        for p in s.PARAMS:
            command.append(f"""
        {p['IR']} {p['IP']} {p['XC']} [-30.0,30.0]
        """)
        command.append(f"""
        {len(s.CONSTRAINTS)} {s.PENALTY:.12e} {s.ITERATIONS}
        """)
        for c in s.CONSTRAINTS:
            command.append(f"""
        {c['IC']} {c['I']} {c['J']} {c['IR']} {c['V']} {c['WV']} {c['NP']}
        """)
        return ''.join(map(lambda x: x.rstrip(), command))


class Fit2(Fit):
    """Fitting procedure."""
    KEYWORD = 'FIT2'


class Focale(Command):
    """Particle coordinates and horizontal beam size at distance XL."""
    KEYWORD = 'FOCALE'

    PARAMETERS = {
        'XL': (0.0 * ureg.centimeter, 'Distance from the location of the keyword.'),
    }

    def __str__(s):
        return f"""
        {super().__str__().rstrip()}
        {s.XL.to('cm').magnitude}
        """


class FocaleZ(Command):
    """Particle coordinates and vertical beam size at distance XL."""
    KEYWORD = 'FOCALEZ'

    PARAMETERS = {
        'XL': (0.0 * ureg.centimeter, 'Distance from the location of the keyword.'),
    }

    def __str__(s):
        return f"""
        {super().__str__().rstrip()}
        {s.XL.to('cm').magnitude}
        """


class GasScattering(Command):
    """Gas scattering."""
    KEYWORD = 'GASCAT'

    PARAMETERS = {
        'KGA': 0,
        'AI': 0.0,
        'DEN': 0.0,
    }

    def __str__(selfs):
        return f"""
        {super().__str__().rstrip()}
        {s.KGA}
        {s.AI} {s.DEN}
        """


class GetFitVal(Command):
    """Get values of variables as saved from former FIT[2] run."""
    KEYWORD = 'GETFITVAL'


class Histo(Command):
    """1-Dhistogram"""
    KEYWORD = 'HISTO'


class Image(Command):
    """Localization and size of horizontal waist."""
    KEYWORD = 'IMAGE'


class Images(Command):
    """Localization and size of horizontal waists."""
    KEYWORD = 'IMAGES'


class ImageZ(Command):
    """Localization and size of vertical waist."""
    KEYWORD = 'IMAGEZ'


class ImagesZ(Command):
    """Localization and size of vertical waists."""
    KEYWORD = 'IMAGESZ'


class Marker(Command):
    """Marker."""
    KEYWORD = 'MARKER'

    def __init__(self, label1='', label2='', *params, with_plt=False, **kwargs):
        super().__init__(label1, label2, self.PARAMETERS, *params, **kwargs)
        self.LABEL2 = '.plt' if with_plt else ''


class Matrix(Command):
    """Calculation of transfer coefficients, periodic parameters."""
    KEYWORD = 'MATRIX'

    PARAMETERS = {
        'IORD': 1,
        'IFOC': (11, 'If IFOC=11, periodic parameters (single pass)'),
    }

    def __str__(s):
        return f"""
        {super().__str__().rstrip()}
        {s.IORD} {s.IFOC} PRINT
        """


class MCDesintegration(Command):
    """Monte-Carlo simulation of in-flight decay."""
    KEYWORD = 'MCDESINT'


class Optics(Command):
    """Write out optical functions."""
    KEYWORD = 'OPTICS'


class Ordre(Command):
    """Taylor expansions order."""
    KEYWORD = 'ORDRE'


class Pickups(Command):
    """Beam centroid path; closed orbit."""
    KEYWORD = 'PICKUPS'


class PlotData(Command):
    """Intermediate output for the PLOTDATA graphic software."""
    KEYWORD = 'PLOTDATA'


class Rebelote(Command):
    """’Do it again’."""
    KEYWORD = 'REBELOTE'

    PARAMETERS = {
        'NPASS': 1,
        'KWRIT': 1.1,
        'K': 99,
        'N': None,
        'LABL1': None,
        'LABL2': None,
        'NPRM': 1,
    }

    def __str__(s):
        return f"""
        {super().__str__()}
        {s.NPASS} {s.KWRIT} {s.K}.{s.N or ''} {s.LABL1 or ''} {s.LABL2 or ''}
        """


class Reset(Command):
    """Reset counters and flags."""
    KEYWORD = 'RESET'


class Scaling(Command):
    """Power supplies and R.F. function generator."""
    KEYWORD = 'SCALING'


class Separa(Command):
    """Wien Filter - analytical simulation."""
    KEYWORD = 'SEPARA'


class SynchrotronRadiationLosses(Command):
    """Synchrotron radiation loss."""
    KEYWORD = 'SRLOSS'


class SynchrotronRadiationPrint(Command):
    """Print SR loss statistics."""
    KEYWORD = 'SRPRNT'


class SynchrotronRadiation(Command):
    """Synchrotron radiation spectral-angular densities."""
    KEYWORD = 'SYNRAD'


class Target(Command):
    """Generate a secondary beam following target interaction."""
    KEYWORD = 'TARGET'


class TransferMatrix(Command):
    """Transfer matrix."""
    KEYWORD = 'TRANSMAT'


class TranslationRotation(Command):
    """Translation-Rotation of the reference frame."""
    KEYWORD = 'TRAROT'


class Twiss(Command):
    """Calculation of periodic optical parameters."""
    KEYWORD = 'TWISS'

    PARAMETERS = {
        'KTW': 2,
        'FACD': 1.0,
        'FACA': 0.0,
    }

<<<<<<< HEAD
    def __str__(s):
        return f"""
        {super().__str__().rstrip()}
        {s.KTW} {s.FACD:.12e} {s.FACA:.12e}
        """


class WienFilter(Command):
    """Wien filter."""
    KEYWORD = 'WIENFILT'
=======
    @property
    def patchable(self) -> bool:
        return True

    @property
    def sortie(self):
        frame = Frame(coords=self.PLACEMENT.coordinates.copy())
        frame.tx = 180 * ureg.degree
        return frame
>>>>>>> 90129413
<|MERGE_RESOLUTION|>--- conflicted
+++ resolved
@@ -2,11 +2,7 @@
 from .. import ureg, Q_
 from pint import UndefinedUnitError
 import uuid
-<<<<<<< HEAD
-import numpy as np
-=======
 from ..frame import Frame
->>>>>>> 90129413
 
 ZGOUBI_LABEL_LENGTH = 10  # Used to be 8 on older versions
 
@@ -456,7 +452,6 @@
         'FACA': 0.0,
     }
 
-<<<<<<< HEAD
     def __str__(s):
         return f"""
         {super().__str__().rstrip()}
@@ -467,7 +462,12 @@
 class WienFilter(Command):
     """Wien filter."""
     KEYWORD = 'WIENFILT'
-=======
+
+
+class Ymy(Command):
+    """Reverse signs of Y and Z reference axes."""
+    KEYWORD = 'YMY'
+
     @property
     def patchable(self) -> bool:
         return True
@@ -476,5 +476,4 @@
     def sortie(self):
         frame = Frame(coords=self.PLACEMENT.coordinates.copy())
         frame.tx = 180 * ureg.degree
-        return frame
->>>>>>> 90129413
+        return frame