"""Zgoubidoo's interfaces to purefly magnetic Zgoubi commands.

More details here.
TODO
"""

from typing import List, Optional
import numpy as _np
import parse as _parse
import lmfit
from .particules import ParticuleType as _ParticuleType
from .commands import CommandType as _CommandType
from .commands import FitType as _FitType
from .commands import Command as _Command
from .commands import Marker as _Marker
from .commands import Fit as _Fit
from .commands import Fit2 as _Fit2
from .commands import ZgoubidooException as _ZgoubidooException
from .objet import Objet2 as _Objet2
from .particules import Proton as _Proton
from .. import ureg as _ureg
from .. import _Q
from ..zgoubi import Zgoubi as _Zgoubi
from ..frame import Frame as _Frame
from ..vis import ZgoubiPlot as _ZgoubiPlot
from .patchable import Patchable as _Patchable
from .plotable import Plotable as _Plotable
from ..fieldmaps import FieldMap as _FieldMap
from ..units import _cm, _radian, _kilogauss, _degree
import zgoubidoo


class MagnetType(_CommandType):
    """Type for magnetic element commands."""
    pass


class Magnet(_Command, _Patchable, _Plotable, metaclass=MagnetType):
    """Base class for all magnetic elements.

    TODO
    """
    PARAMETERS = {
        'HEIGHT': (20 * _ureg.cm, 'Height of the magnet (distance between poles), used by plotting functions.'),
        'REFERENCE_FIELD_COMPONENT': ('BZ', 'Orientation of the reference field (used by field maps)'),
        'KINEMATICS': (None, 'A kinematics object.'),
    }
    """Parameters of the command, with their default value, their description and optinally an index used by other 
        commands (e.g. fit)."""

    def post_init(self, field_map: Optional[_FieldMap] = None, **kwargs):
        """

        Args:
            field_map:
            **kwargs:

        Returns:

        """
        self.field_map = field_map
        self._field_profile_model = None

    @property
    def field_map(self) -> _FieldMap:
        """Attach a field map to the element."""
        return self._field_map

    @field_map.setter
    def field_map(self, v: _FieldMap):
        self._field_map = v

    @property
    def field_profile_model(self):
        """A model for the field profile."""
        return self._field_profile_model
    
    def process_fit_field_profile(self, fit: lmfit.model.ModelResult):
        """
        
        Args:
            fit: 

        Returns:

        """
        pass

<<<<<<< HEAD
    def plot_field_profile(self, ax, fit: Optional[lmfit.model.ModelResult] = None):
        """

        Args:
            ax:
            fit:

        Returns:

        """
        if self.field_map is None:
            raise Exception("Define a field map!")
        ax.plot(
            _np.linalg.norm(self.reference_trajectory() - self.reference_trajectory()[0], axis=1),
            -self.field_map.sample(
                self.reference_trajectory(),
                field_component=self.REFERENCE_FIELD_COMPONENT
            ),
            'bo',
            markersize=3,
            label='Field map data points',
        )
        if fit is not None:
            ax.plot(
                _np.linalg.norm(self.reference_trajectory() - self.reference_trajectory()[0], axis=1),
                fit.best_fit,
                'r-',
                label='Enge fit'
            )
        ax.legend()

=======
>>>>>>> 58c40920

class CartesianMagnetType(MagnetType):
    """Type for cartesian magnets."""
    pass


class CartesianMagnet(Magnet, metaclass=CartesianMagnetType):
    """Base class for magnetic elements in cartesian coordinates.

    TODO
    """
    PARAMETERS = {
        'WIDTH': (50 * _ureg.cm, 'Width of the magnetic poles (used for plotting only).'),
        'COLOR': ('blue', 'Magnet color for plotting.'),
    }
    """Parameters of the command, with their default value, their description and optinally an index used by other 
        commands (e.g. fit)."""

    @property
    def rotation(self) -> _Q:
        """

        Returns:

        """
        return self.ALE or 0.0 * _ureg.degree

    @property
    def length(self) -> _Q:
        """

        Returns:

        """
        return self.XL or 0.0 * _ureg.cm

    @property
    def x_offset(self) -> _Q:
        """

        Returns:

        """
        return self.XCE or 0.0 * _ureg.cm

    @property
    def y_offset(self) -> _Q:
        """

        Returns:

        """
        return self.YCE or 0.0 * _ureg.cm

    @property
    def entry_patched(self) -> _Frame:
        """

        Returns:

        """
        if self._entry_patched is None:
            self._entry_patched = _Frame(self.entry)
            if self.KPOS in (0, 1, 2):
                self._entry_patched.translate_x(-(self.X_E or 0.0 * _ureg.cm))
                self._entry_patched.translate_x(self.x_offset)
                self._entry_patched.translate_y(self.y_offset)
                self._entry_patched.rotate_z(-self.rotation)  # Is this sign correct?
            elif self.KPOS == 3:
                self._entry_patched.rotate_z(
                    -_np.arcsin(
                        (self.XL * self.B1) / (2 * self.KINEMATICS.brho)) * _ureg.radian
                )
        return self._entry_patched

    @property
    def exit(self) -> _Frame:
        """

        Returns:

        """
        if self._exit is None:
            self._exit = _Frame(self.entry_patched)
            self._exit.translate_x(self.length + (self.X_E or 0.0 * _ureg.cm) + (self.X_S or 0.0 * _ureg.cm))
        return self._exit

    @property
    def exit_patched(self) -> _Frame:
        """

        Returns:

        """
        if self._exit_patched is None:
            if self.KPOS is None or self.KPOS == 1:
                self._exit_patched = _Frame(self.exit)
                self._exit_patched.translate_x(-(self.X_S or 0.0 * _ureg.cm))
            elif self.KPOS == 0 or self.KPOS == 2:
                self._exit_patched = _Frame(self.entry)
                self._exit_patched.translate_x(self.XL or 0.0 * _ureg.cm)
            elif self.KPOS == 3:
                self._exit_patched = _Frame(self.exit)
                self._exit_patched.rotate_z(
                    -_np.arcsin(
                        (self.XL * self.B1) / (2 * self.KINEMATICS.brho)) * _ureg.radian
                )
        return self._exit_patched

    def plot(self, artist=None):
        """

        Args:
            artist:

        Returns:

        """
        if artist is None:
            return
        getattr(artist, CartesianMagnet.__name__.lower())(self)

    def plot_cartouche(self, s_location, artist: _ZgoubiPlot):
        """

        Args:
            s_location:
            artist:

        Returns:

        """
        getattr(artist,
                f"cartouche_{self.__class__.__name__.lower()}",
                getattr(artist, f"cartouche_{CartesianMagnet.__name__.lower()}")
                )(s_location, self)

    def plot_tracks(self, artist=None, tracks=None):
        """

        Args:
            artist:
            tracks:

        Returns:

        """
        if artist is None or tracks is None:
            return
        getattr(artist, f"tracks_{CartesianMagnet.__name__.lower()}")(self, tracks)


class PolarMagnetType(MagnetType):
    """Type for polar magnets."""
    pass


class PolarMagnet(Magnet, metaclass=PolarMagnetType):
    """Base class for magnetic elements in polar coordinates.

    TODO
    """
    PARAMETERS = {
        'WIDTH': 150 * _ureg.cm,
        'COLOR': 'red',
    }
    """Parameters of the command, with their default value, their description and optinally an index used by other 
        commands (e.g. fit)."""

    @property
    def angular_opening(self) -> _Q:
        """

        Returns:

        """
        return self.AT or 0 * _ureg.degree

    @property
    def reference_angle(self) -> _Q:
        """

        Returns:

        """
        return self.ACENT or 0 * _ureg.degree

    @property
    def entrance_efb(self) -> _Q:
        """

        Returns:

        """
        return self.OMEGA_E or 0 * _ureg.degree

    @property
    def exit_efb(self) -> _Q:
        """

        Returns:

        """
        return self.OMEGA_S or 0 * _ureg.degree

    @property
    def radius(self) -> _Q:
        """

        Returns:

        """
        return self.RM or 0 * _ureg.cm

    @property
    def length(self) -> _Q:
        """

        Returns:

        """
        return self.angular_opening.to('rad').magnitude * self.radius

    @property
    def entry_patched(self):
        """

        Returns:

        """
        if self._entry_patched is None:
            self._entry_patched = _Frame(self.entry)
            self._entry_patched.translate_y(self.radius - (self.RE or 0 * _ureg.cm))
            self._entry_patched.rotate_z(-self.TE or 0 * _ureg.degree)
        return self._entry_patched

    @property
    def center(self):
        """

        Returns:

        """
        if self._center is None:
            self._center = _Frame(self.entry_patched)
            self._center.translate_y(-self.radius)
        return self._center

    @property
    def exit(self) -> _Frame:
        """

        Returns:

        """
        if self._exit is None:
            self._exit = _Frame(self.center)
            self._exit.translate_y(self.radius)
            self._exit.rotate_z(-self.angular_opening)
        return self._exit

    @property
    def exit_patched(self) -> _Frame:
        """

        Returns:

        """
        if self._exit_patched is None:
            self._exit_patched = _Frame(self.exit)
            self._exit_patched.translate_y((self.RS or 0 * _ureg.cm) - self.radius)
            self._exit_patched.rotate_z(self.TS or 0 * _ureg.degree)
        return self._exit_patched

    def plot(self, artist: _ZgoubiPlot):
        """

        Args:
            artist:

        Returns:

        """
        getattr(artist, PolarMagnet.__name__.lower())(self)

    def plot_tracks(self, artist=None, tracks=None):
        """

        Args:
            artist:
            tracks:

        Returns:

        """
        if artist is None or tracks is None:
            return
        getattr(artist, f"tracks_{PolarMagnet.__name__.lower()}")(self, tracks)

    @staticmethod
    def drift_length_from_polar(radius: _Q, magnet_angle: _Q, poles_angle: _Q) -> _Q:
        """

        Args:
            radius: the reference radius of the magnet
            magnet_angle: total angular opening of the magnet (i.e. of the field-map)
            poles_angle: angular opening of the poles

        Returns:

        """
        return radius * _np.tan(((magnet_angle - poles_angle) / 2).to('radian').magnitude)

    @staticmethod
    def efb_offset_from_polar(radius: _Q, magnet_angle: _Q, poles_angle: _Q) -> _Q:
        """

        Args:
            radius: the reference radius of the magnet
            magnet_angle: total angular opening of the magnet (i.e. of the field-map)
            poles_angle: angular opening of the poles

        Returns:

        """
        return radius / _np.cos(((magnet_angle - poles_angle) / 2).to('radian').magnitude)

    @staticmethod
    def efb_angle_from_polar(magnet_angle: _Q, poles_angle: _Q) -> _Q:
        """

        Args:
            magnet_angle: total angular opening of the magnet (i.e. of the field-map)
            poles_angle: angular opening of the poles

        Returns:

        """
        return -(magnet_angle - poles_angle) / 2


class AGSMainMagnet(CartesianMagnet):
    """AGS main magnet.

    TODO
    """
    KEYWORD = 'AGSMM'
    """Keyword of the command used for the Zgoubi input data."""


class AGSQuadrupole(CartesianMagnet):
    """AGS quadrupole.

    The AGS quadrupoles are regular quadrupoles. The simulation of AGSQUAD uses the same field mod- elling as MULTIPOL,
    section 1.3.7, page 25. However amperes are provided as input to AGSQUAD rather than fields, the reason being that
    some of the AGS quadrupoles have two superimposed coil circuits, with separate power supplies. It has been dealt
    with this particularity by allowing for an additional set of multi- pole data in AGSQUAD, compared to MULTIPOL.

    The field in AGSQUAD is computed using transfer functions from the ampere-turns in the coils to magnetic field that
    account for the non-linearity of the magnetic permeability [33].

    TODO
    """
    KEYWORD = 'AGSQUAD'
    """Keyword of the command used for the Zgoubi input data."""

    PARAMETERS = {

    }
    """Parameters of the command, with their default value, their description and optinally an index used by other 
        commands (e.g. fit)."""


class Aimant(PolarMagnet):
    """Generation of dipole mid-plane 2-D map, polar frame.

    TODO
    """
    KEYWORD = 'AIMANT'
    """Keyword of the command used for the Zgoubi input data."""

    PARAMETERS = {
        'NFACE': 2,
        'IC': 0,  # 1, 2: print field map
        'IL': 0,  # 1, 2: print field and coordinates on trajectores
        'IAMAX': 0,
        'IRMAX': 0,
        'B0': 0,
        'N': 0,
        'B': 0,
        'G': 0,
        'AT': 0,
        'ACENT': 0,
        'RM': 0,
        'RMIN': 0,
        'RMAX': 0,
        'LAM_E': 0,
        'XI_E': 0,
        'NCE': 0,
        'C0_E': 0,
        'C1_E': 0,
        'C2_E': 0,
        'C3_E': 0,
        'C4_E': 0,
        'C5_E': 0,
        'SHIFT_E': 0,
        'OMEGA_E': 0,
        'THETA_E': 0,
        'R1_E': 1e9,
        'U1_E': -1e9,
        'U2_E': 1e9,
        'R2_E': 1e9,
        'LAM_S': 0,
        'XI_S': 0,
        'NCS': 0,
        'C0_S': 0,
        'C1_S': 0,
        'C2_S': 0,
        'C3_S': 0,
        'C4_S': 0,
        'C5_S': 0,
        'SHIFT_S': 0,
        'OMEGA_S': 0,
        'THETA_S': 0,
        'R1_S': 1e9,
        'U1_S': -1e9,
        'U2_S': 1e9,
        'R2_S': 1e9,
        'LAM_L': 0,
        'XI_L': 0,
        'NCL': 0,
        'C0_L': 0,
        'C1_L': 0,
        'C2_L': 0,
        'C3_L': 0,
        'C4_L': 0,
        'C5_L': 0,
        'SHIFT_L': 0,
        'OMEGA_L': 0,
        'THETA_L': 0,
        'R1_L': 1e9,
        'U1_L': -1e9,
        'U2_L': 1e9,
        'R2_L': 1e9,
        'RM3': 0,
        'NBS': 0,
        'R0': 0,
        'DELTAB': 0,
        'THETA_0': 0,
        'IORDRE': 4,
        'XPAS': 0.1,
        'KPOS': 2,
        'RE': 0,
        'TE': 0,
        'RS': 0,
        'TS': 0,
        'DP': 0,
        'SHIM_R1': [],
        'SHIM_R2': [],
        'SHIM_THETA1': [],
        'SHIM_THETA2': [],
        'SHIM_LAMBDA': [],
        'SHIM_GAMMA': [],
        'SHIM_ALPHA': [],
        'SHIM_BETA': [],
        'SHIM_MU': [],
    }
    """Parameters of the command, with their default value, their description and optinally an index used by other 
        commands (e.g. fit)."""

    def __str__(s):
        command = []
        if s.NFACE not in (2, 3):
            raise _ZgoubidooException(f"Error : Zgoubido does not support NFACE = {s.NFACE}")

        c = f"""
                {super().__str__().rstrip()}
                {s.NFACE} {s.IC} {s.IL}
                {s.IAMAX} {s.IRMAX}
                {s.B0:.12e} {s.N:.12e} {s.B:.12e} {s.G:.12e}
                {s.AT:.12e} {s.ACENT:.12e} {s.RM:.12e} {s.RMIN:.12e} {s.RMAX:.12e}
                {s.LAM_E:.12e} {s.XI_E:.12e}
                {s.NCE} {s.C0_E:.12e} {s.C1_E:.12e} {s.C2_E:.12e} {s.C3_E:.12e} {s.C4_E:.12e} {s.C5_E:.12e} {s.SHIFT_E:.12e}
                {s.OMEGA_E:.12e} {s.THETA_E:.12e} {s.R1_E:.12e} {s.U1_E:.12e} {s.U2_E:.12e} {s.R2_E:.12e}
                {s.LAM_S:.12e} {s.XI_S:.12e}
                {s.NCS} {s.C0_S:.12e} {s.C1_S:.12e} {s.C2_S:.12e} {s.C3_S:.12e} {s.C4_S:.12e} {s.C5_S:.12e} {s.SHIFT_S:.12e}
                {s.OMEGA_S:.12e} {s.THETA_S:.12e} {s.R1_S:.12e} {s.U1_S:.12e} {s.U2_S:.12e} {s.R2_S:.12e}
            """
        command.append(c)

        if s.NFACE == 3:
            c = f"""
                    {s.LAM_L:.12e} {s.XI_L:.12e}
                    {s.NCL} {s.C0_L:.12e} {s.C1_L:.12e} {s.C2_L:.12e} {s.C3_L:.12e} {s.C4_L:.12e} {s.C5_L:.12e} {s.SHIFT_L:.12e}
                    {s.OMEGA_L:.12e} {s.THETA_L:.12e} {s.R1_L:.12e} {s.U1_L:.12e} {s.U2_L:.12e} {s.R2_L:.12e} {s.RM3:.12e}
                """
            command.append(c)

        if s.NBS == 0:
            command.append(f"""
                {s.NBS}
                """)
        elif s.NBS == -2:
            c = f"""
                    {s.NBS}
                    {s.R0:.12e} {s.DELTAB:.12e}
                    """
            command.append(c)
        elif s.NBS == -1:
            c = f"""
                    {s.NBS}
                    {s.THETA_0:.12e} {s.DELTAB:.12e}
                    """
            command.append(c)
        elif s.NBS >= 1:
            command.append(f"""
                {s.NBS}""")

            shim_r1 = len(s.SHIM_R1)
            shim_r2 = len(s.SHIM_R2)
            shim_theta1 = len(s.SHIM_THETA1)
            shim_theta2 = len(s.SHIM_THETA2)
            shim_lambda = len(s.SHIM_LAMBDA)
            shim_gamma = len(s.SHIM_GAMMA)
            shim_alpha = len(s.SHIM_ALPHA)
            shim_beta = len(s.SHIM_BETA)
            shim_mu = len(s.SHIM_MU)
            if shim_r1 \
                    == shim_r2 \
                    == shim_theta1 \
                    == shim_theta2 \
                    == shim_lambda \
                    == shim_gamma \
                    == shim_alpha \
                    == shim_beta \
                    == shim_mu:
                for i, j, k, l in zip(s.SHIM_R1, s.SHIM_R2, s.SHIM_THETA1, s.SHIM_LAMBDA):
                    command.append(f"""
                        {i:.12e} {j:.12e} {k:.12e} {l:.12e}
                        """)

                for i, j, k, l in zip(s.GAMMA, s.ALPHA, s.MU, s.BETA):
                    command.append(f"""
                                       {i:.12e} {j:.12e} {k:.12e} {l:.12e}
                                       """)
            else:
                raise _ZgoubidooException('Error : The shim parameters lists must have the same lenghts')

        c = f"""
                {s.IORDRE}
                {s.XPAS:.12e}
                """
        command.append(c)

        if s.KPOS not in (1, 2):
            raise _ZgoubidooException("KPOS must be equal to 1 or 2.")

        if s.KPOS == 2:
            if s.RE == 0:
                s.RE = s.RM
            if s.RS == 0:
                s.RS = s.RM
            c = f"""
                    {s.KPOS}
                    {s.RE:.12e} {s.TE:.12e} {s.RS:.12e} {s.TS:.12e}
                    """
            command.append(c)
        elif s.KPOS == 1:
            c = f"""
                    {s.KPOS}
                    {s.DP:.12e}
                    """
            command.append(c)

        return ''.join(map(lambda _: _.rstrip(), command))


class Bend(CartesianMagnet):
    """Bending magnet, Cartesian frame.

    .. note:: This is mostly a **sector bend** element defined in cartesian coordinates.

    .. rubric:: Zgoubi manual description

    TODO
    """
    KEYWORD = 'BEND'
    """Keyword of the command used for the Zgoubi input data."""

    PARAMETERS = {
        'IL': (2, "Print field and coordinates along trajectories", 1),
        'XL': (0.0 * _ureg.centimeter, "Magnet length (straight reference frame)", 10),
        'SK': (0.0 * _ureg.radian, "Skew angle", 11),
        'B1': (0.0 * _ureg.kilogauss, "Dipole field", 12),
        'X_E': (0.0 * _ureg.centimeter, "Integration zone extension (entrance face)"),
        'LAM_E': (0.0 * _ureg.centimeter, "Fringe field extension (entrance face)"),
        'W_E': (0.0 * _ureg.radian, "Wedge angle (entrance face)"),
        'C0_E': (0.0, 'Fringe field coefficient C0'),
        'C1_E': (1.0, 'Fringe field coefficient C1'),
        'C2_E': (0.0, 'Fringe field coefficient C2'),
        'C3_E': (0.0, 'Fringe field coefficient C3'),
        'C4_E': (0.0, 'Fringe field coefficient C4'),
        'C5_E': (0.0, 'Fringe field coefficient C5'),
        'X_S': (0.0 * _ureg.centimeter, "Integration zone extension (exit face)"),
        'LAM_S': (0.0 * _ureg.centimeter, "Fringe field extension (exit face)"),
        'W_S': (0.0 * _ureg.radian, "Wedge angle (exit face)"),
        'C0_S': (0.0, 'Fringe field coefficient C0'),
        'C1_S': (1.0, 'Fringe field coefficient C1'),
        'C2_S': (0.0, 'Fringe field coefficient C2'),
        'C3_S': (0.0, 'Fringe field coefficient C3'),
        'C4_S': (0.0, 'Fringe field coefficient C4'),
        'C5_S': (0.0, 'Fringe field coefficient C5'),
        'XPAS': (1.0 * _ureg.millimeter, "Integration step"),
        'KPOS': (2, "Alignment parameter"),
        'XCE': 0.0 * _ureg.centimeter,
        'YCE': 0.0 * _ureg.centimeter,
        'ALE': 0.0 * _ureg.radian,
        'COLOR': 'red',
    }
    """Parameters of the command, with their default value, their description and optinally an index used by other 
        commands (e.g. fit)."""

    def __str__(s):
        return f"""
        {super().__str__().rstrip()}
        {int(s.IL):d}
        {s.XL.to('cm').magnitude:.12e} {s.SK.to('radian').magnitude:.12e} {_kilogauss(s.B1):.12e}
        {s.X_E.to('cm').magnitude:.12e} {s.LAM_E.to('cm').magnitude:.12e} {s.W_E.to('radian').magnitude:.12e}
        6 {s.C0_E:.12e} {s.C1_E:.12e} {s.C2_E:.12e} {s.C3_E:.12e} {s.C4_E:.12e} {s.C5_E:.12e}
        {s.X_S.to('cm').magnitude:.12e} {s.LAM_S.to('cm').magnitude:.12e} {s.W_S.to('radian').magnitude:.12e}
        6 {s.C0_S:.12e} {s.C1_S:.12e} {s.C2_S:.12e} {s.C3_S:.12e} {s.C4_S:.12e} {s.C5_S:.12e}
        {_cm(s.XPAS):.12e}
        {int(s.KPOS):d} {_cm(s.XCE):.12e} {_cm(s.YCE):.12e} {_radian(s.ALE):.12e}
        """


class Decapole(CartesianMagnet):
    """Decapole magnet.

    TODO
    """
    KEYWORD = 'DECAPOLE'
    """Keyword of the command used for the Zgoubi input data."""

    PARAMETERS = {
        'IL': 2,
        'XL': 0 * _ureg.centimeter,
        'R0': 1.0 * _ureg.centimeter,
        'B0': 0 * _ureg.kilogauss,
        'XE': 0 * _ureg.centimeter,
        'LAM_E': 0 * _ureg.centimeter,
        'C0': 0,
        'C1': 1,
        'C2': 0,
        'C3': 0,
        'C4': 0,
        'C5': 0,
        'XS': 0 * _ureg.centimeter,
        'LAM_S': 0 * _ureg.centimeter,
        'XPAS': 0.1 * _ureg.centimeter,
        'KPOS': 1,
        'XCE': 0 * _ureg.centimeter,
        'YCE': 0 * _ureg.centimeter,
        'ALE': 0 * _ureg.radian,
    }
    """Parameters of the command, with their default value, their description and optinally an index used by other 
        commands (e.g. fit)."""

    def __str__(self):
        return f"""
        {super().__str__().rstrip()}
        {int(self.IL):d}
        {_cm(self.XL):.12e} {_cm(self.R0):.12e} {_kilogauss(self.B0):.12e}
        {_cm(self.XE):.12e} {_cm(self.LAM_E):.12e}
        6 {self.C0:.12e} {self.C1:.12e} {self.C2:.12e} {self.C3:.12e} {self.C4:.12e} {self.C5:.12e}
        {_cm(self.XS):.12e} {_cm(self.LAM_S):.12e}
        6 {self.C0:.12e} {self.C1:.12e} {self.C2:.12e} {self.C3:.12e} {self.C4:.12e} {self.C5:.12e}
        {_cm(self.XPAS)}
        {int(self.KPOS):d} {_cm(self.XCE):.12e} {_cm(self.YCE):.12e} {_radian(self.ALE):.12e}
        """


class Dipole(PolarMagnet):
    """Dipole magnet, polar frame.

    .. rubric:: Zgoubi manual description

    ``DIPOLE`` provides a model of a dipole field, possibly with transverse field indices. The field along a particle
    trajectory is computed as the particle motion proceeds, straightforwardly from the dipole geometrical boundaries.
    Field simulation in ``DIPOLE`` is the same as used in ``DIPOLE-M`` and ``AIMANT`` for computing a field map;
    the essential difference in ``DIPOLE`` is in its skipping that intermediate stage of field map generation found in
    ``DIPOLE-M`` and ``AIMANT``.

    ``DIPOLE`` has a version, ``DIPOLES``, that allows overlapping of fringe fields in a configuration of neighboring
    magnets.

    The dimensioning of the magnet is defined by (Fig. 11, p. 82):

        - AT : total angular aperture
        - RM : mean radius used for the positioning of field boundaries

    The 2 or 3 effective field boundaries (EFB), from which the dipole field is drawn, are defined from geometric
    boundaries, the shape and position of which are determined by the following parameters:

        - ACENT: arbitrary inner angle, used for EFB’s positioning;
        - ω: azimuth of an EFB with respect to ACENT;
        - θ: angle of an EFB with respect to its azimuth (wedge angle) : radius of curvature of an EFB;
        - R1, R2 U1, U2: extent of the linear part of an EFB.

    The magnetic field is calculated in polar coordinates. At any position (R, θ) along the particle trajectory the
    value of the vertical component of the mid-plane field is calculated using

    R−RM􏰖 􏰕R−RM􏰖2 􏰕R−RM􏰖3􏰛 BZ(R,θ)=F(R,θ)∗B0∗ 1+N∗ RM +B∗ RM +G∗ RM (4.4.8)

    where N, B and G are respectively the first, second and third order field indices and F(R,θ) is the fringe field
    coefficient (it determines the “flutter” in periodic structures).

    Calculation of the Fringe Field Coefficient

    With each EFB a realistic extent of the fringe field, λ (normally equal to the gap size), is associated and a
    fringe field coefficient F is calculated. In the following λ stands for either λE (Entrance), λS (Exit)
    or λL (Lateral EFB).

    F is an exponential type fringe field (Fig. 12, p. 84) given by [34] F=1
    1+expP(s) wherein s is the distance to the EFB and depends on (R, θ), and
    P(s)=C0 +C1􏰓s􏰔+C2􏰓s􏰔2 +C3􏰓s􏰔3 +C4􏰓s􏰔4 +C5􏰓s􏰔5 λλλλλ
    It is also possible to simulate a shift of the EFB, by giving a non zero value to the parameter shift. s is then changed to s−shift in the previous equation. This allows small variations of the magnetic length.
    Let FE (respectively FS , FL) be the fringe field coefficient attached to the entrance (respectively exit, lateral) EFB. At any position on a trajectory the resulting value of the fringe field coefficient (eq. 4.4.8) is

    102 4 DESCRIPTION OF THE AVAILABLE PROCEDURES
    F(R,θ)=FE ∗FS ∗FL In particular, FL ≡ 1 if no lateral EFB is requested.
    Calculation of the Mid-plane Field and Derivatives
    BZ (R, θ) in Eq. 4.4.8 is computed at the n × n nodes (n = 3 or 5 in practice) of a “flying” interpolation grid in the median plane centered on the projection m0 of the actual particle position M0 as schemed in Fig. 20. A polynomial interpolation is involved, of the form
    BZ(R,θ)=A00 +A10θ+A01R+A20θ2 +A11θR+A02R2 that yields the requested derivatives, using
    Akl = 1 ∂k+lBZ k!l! ∂θk∂rl
    Note that, the source code contains the explicit analytical expressions of the coefficients Akl solutions of the normal equations, so that the operation is not CPU time consuming.
    B2
    interpolation
    grid δ s particle
    trajectory B1mm1 B3
    0
    Figure 20: Interpolation method. m0 and m1 are the projections in the median plane of particle positions M0 and M1 and separated by δs, projection of the integration step.
    Extrapolation Off Median Plane
    From the vertical field B⃗ and derivatives in the median plane, first a transformation from polar to Cartesian coordinates is performed, following eqs (1.4.9 or 1.4.10), then, extrapolation off median plane is performed by means of Taylor expansions, following the procedure described in section 1.3.3.

    .. rubric:: Zgoubidoo usage and example

    >>> m = Dipole()
    >>> m.fit()
    """
    KEYWORD = 'DIPOLE'
    """Keyword of the command used for the Zgoubi input data."""

    PARAMETERS = {
        'IL': (2, 'Print field and coordinates along trajectories', 1),
        'AT': (0 * _ureg.degree, 'Total angular extent of the dipole (positive value in all cases)', 2),
        'RM': (0 * _ureg.centimeter, 'Reference radius', 3),
        'ACENT': (0 * _ureg.degree, 'Azimuth for positioning of EFBs', 4),
        'B0': (0 * _ureg.kilogauss, 'Reference field', 5),
        'N': (0, 'Field index (radial quadrupolar)', 6),
        'B': (0, 'Field index (radial sextupolar)', 7),
        'G': (0, 'Field index (radial octupolar)', 8),
        'LAM_E': (0 * _ureg.centimeter, 'Entrance fringe field extent (normally ≃ gap size)', 9),
        'C0_E': (0, 'Fringe field coefficient C0', 12),
        'C1_E': (1, 'Fringe field coefficient C1', 13),
        'C2_E': (0, 'Fringe field coefficient C2', 14),
        'C3_E': (0, 'Fringe field coefficient C3', 15),
        'C4_E': (0, 'Fringe field coefficient C4', 16),
        'C5_E': (0, 'Fringe field coefficient C5', 17),
        'SHIFT_E': (0 * _ureg.centimeter, 'Shift of the EFB', 18),
        'OMEGA_E': (0 * _ureg.degree, '', 19),
        'THETA_E': (0 * _ureg.degree, 'Entrance face wedge angle', 20),
        'R1_E': (1e9 * _ureg.centimeter, 'Entrance EFB radius', 21),
        'U1_E': (1e9 * _ureg.centimeter, 'Entrance EFB linear extent', 22),
        'U2_E': (1e9 * _ureg.centimeter, 'Entrance EFB linear extent', 23),
        'R2_E': (1e9 * _ureg.centimeter, 'Entrance EFB radius', 24),
        'LAM_S': (0 * _ureg.centimeter, 'Exit fringe field extent (normally ≃ gap size)', 25),
        'C0_S': (0, 'Fringe field coefficient C0', 26),
        'C1_S': (1, 'Fringe field coefficient C1', 27),
        'C2_S': (0, 'Fringe field coefficient C2', 28),
        'C3_S': (0, 'Fringe field coefficient C3', 29),
        'C4_S': (0, 'Fringe field coefficient C4', 30),
        'C5_S': (0, 'Fringe field coefficient C5', 31),
        'SHIFT_S': (0 * _ureg.centimeter, 'Shift of the EFB', 32),
        'OMEGA_S': (0 * _ureg.degree, '', 33),
        'THETA_S': (0 * _ureg.degree, 'Exit face wedge angle', 34),
        'R1_S': (1e9 * _ureg.centimeter, 'Exit EFB radius', 35),
        'U1_S': (1e9 * _ureg.centimeter, 'Exit EFB linear extent', 36),
        'U2_S': (1e9 * _ureg.centimeter, 'Exit EFB linear extent', 37),
        'R2_S': (1e9 * _ureg.centimeter, 'Exit EFB radius', 38),
        'LAM_L': (0 * _ureg.centimeter, 'Lateral fringe field extent (normally ≃ gap size)', 39),
        'XI_L': (0.0, 'Flag to activate/deactivate the lateral EFB (0 to deactivate)', 40),
        'C0_L': (0, 'Fringe field coefficient C0', 41),
        'C1_L': (1, 'Fringe field coefficient C1', 42),
        'C2_L': (0, 'Fringe field coefficient C2', 43),
        'C3_L': (0, 'Fringe field coefficient C3', 44),
        'C4_L': (0, 'Fringe field coefficient C4', 45),
        'C5_L': (0, 'Fringe field coefficient C5', 46),
        'SHIFT_L': (0 * _ureg.centimeter, 'Shift of the EFB', 47),
        'OMEGA_L': (0 * _ureg.degree, '', 48),
        'THETA_L': (0 * _ureg.degree, 'Lateral field boundary wedge angle', 49),
        'R1_L': (1e9 * _ureg.centimeter, 'Lateral EFB radius', 50),
        'U1_L': (1e9 * _ureg.centimeter, 'Lateral EFB linear extent', 51),
        'U2_L': (1e9 * _ureg.centimeter, 'Lateral EFB linear extent', 52),
        'R2_L': (1e9 * _ureg.centimeter, 'Lateral EFB radius', 53),
        'RM3': (1e9 * _ureg.centimeter, 'Reference radius of the lateral EFB', 54),
        'IORDRE': (2, '', 55),
        'RESOL': (10, '', 56),
        'XPAS': (1 * _ureg.millimeter, 'Integration step', 57),
        'KPOS': (2, '', 58),
        'RE': (0 * _ureg.centimeter, '', 59),
        'TE': (0 * _ureg.radian, '', 60),
        'RS': (0 * _ureg.centimeter, '', 61),
        'TS': (0 * _ureg.radian, '', 62),
        'DP': (0.0, '', 63),
    }
    """Parameters of the command, with their default value, their description and optinally an index used by other 
    commands (e.g. fit)."""

    def post_init(self, **kwargs):
        """

        Args:
            **kwargs:

        Returns:

        """
        if _degree(self.OMEGA_E) == 0:
            self.OMEGA_E = self.AT / 2
        if _degree(self.OMEGA_S) == 0:
            self.OMEGA_S -= self.AT / 2
        if _degree(self.ACENT) == 0:
            self.ACENT = self.AT / 2
        if _cm(self.RE) == 0:
            self.RE = self.RM
        if _cm(self.RS) == 0:
            self.RS = self.RM

    def __str__(s):
        command = []
        c = f"""
        {super().__str__().rstrip()}
        {s.IL}
        {_degree(s.AT):.20e} {_cm(s.RM):.12e}
        {_degree(s.ACENT):.20e} {_kilogauss(s.B0):.12e} {s.N:.12e} {s.B:.12e} {s.G:.12e}
        {_cm(s.LAM_E):.12e} -1.0
        6 {s.C0_E:.12e} {s.C1_E:.12e} {s.C2_E:.12e} {s.C3_E:.12e} {s.C4_E:.12e} {s.C5_E:.12e} {_cm(s.SHIFT_E):.12e}
        {_degree(s.OMEGA_E):.20e} {_degree(s.THETA_E):.12e} {_cm(s.R1_E):.12e} {_cm(s.U1_E):.12e} {_cm(s.U2_E):.12e} {_cm(s.R2_E):.12e}
        {_cm(s.LAM_S):.12e} -1.0
        6 {s.C0_S:.12e} {s.C1_S:.12e} {s.C2_S:.12e} {s.C3_S:.12e} {s.C4_S:.12e} {s.C5_S:.12e} {_cm(s.SHIFT_S):.12e}
        {_degree(s.OMEGA_S):.20e} {_degree(s.THETA_S):.12e} {_cm(s.R1_S):.12e} {_cm(s.U1_S):.12e} {_cm(s.U2_S):.12e} {_cm(s.R2_S):.12e}
        {_cm(s.LAM_L):.12e} {s.XI_L}
        6 {s.C0_L:.12e} {s.C1_L:.12e} {s.C2_L:.12e} {s.C3_L:.12e} {s.C4_L:.12e} {s.C5_L:.12e} {_cm(s.SHIFT_L):.12e}
        {_degree(s.OMEGA_L):.12e} {_degree(s.THETA_L):.12e} {_cm(s.R1_L):.12e} {_cm(s.U1_L):.12e} {_cm(s.U2_L):.12e} {_cm(s.R2_L):.12e} {_cm(s.RM3):.12e}
        {s.IORDRE} {s.RESOL:.12e}
        {_cm(s.XPAS)}"""
        command.append(c)

        if s.KPOS not in (1, 2):
            raise _ZgoubidooException("KPOS must be equal to 1 or 2.")

        if s.KPOS == 2:
            if s.RE == 0:
                s.RE = s.RM
            if s.RS == 0:
                s.RS = s.RM
            c = f"""
        {s.KPOS}
        {_cm(s.RE):.12e} {_radian(s.TE):.12e} {_cm(s.RS):.12e} {_radian(s.TS):.12e}
                """
            command.append(c)
        elif s.KPOS == 1:
            c = f"""
        {s.KPOS}
        {s.DP:.12e} 0.0 0.0 0.0
                """
            command.append(c)

        return ''.join(map(lambda _: _.rstrip(), command))

    def fit(self,
            boro: _Q,
            particle: _ParticuleType = _Proton,
            entry_coordinates: List = None,
            exit_coordinate: float = 0.0,
            method: _FitType = _Fit2,
            zgoubi: Optional[_Zgoubi] = None,
            debug=False):
        """

        Args:
            boro: the reference energy of the magnet
            particle: the particule type
            entry_coordinates: references 6D coordinates at the magnet entry
            exit_coordinate: the coordinate at the magnet exit
            method: the Zgoubi fitting command
            zgoubi: the `Zgoubi` instance used to launch the runs
            debug: verbose output

        Returns:
            the `Dipole` itself (allows method chaining).
        """
        if entry_coordinates is None:
            entry_coordinates = [0.0, 0.0, 0.0, 0.0, 0.0, 1.0, 0.0]

        z = zgoubi or _Zgoubi()
        di = zgoubidoo.Input(f"FIT_{self.LABEL1}_MAGNET")
        di += _Objet2('BUNCH', BORO=boro).add([entry_coordinates])
        di += particle()
        di += _Marker('START')
        di += self
        di += _Marker('END')
        fit = method('FIT',
                     PENALTY=1e-12,
                     PARAMS=[
                         _Fit.Parameter(line=di, place=self.LABEL1, parameter=Dipole.B0_),
                     ],
                     CONSTRAINTS=[
                         _Fit.EqualityConstraint(
                             line=di,
                             place='END',
                             variable=_Fit.FitCoordinates.Y,
                             value=exit_coordinate
                         ),
                     ]
                     )
        di += fit

        def cb(f):
            """Post execution callback."""
            r = f.result()
            if not fit.results[0][1].success:
                raise _ZgoubidooException(f"Unable to fit {self.__class__.__name__}.")
            if debug:
                print('\n'.join(r['result']))
            self.B0 = fit.results[0][1].results.at[1, 'final']
            self._fit = fit

        z(di(), cb=cb)

        return self


class DipoleM(PolarMagnet):
    """TODO.

    .. rubric:: Zgoubi manual description

    """
    KEYWORD = 'DIPOLE-M'
    """Keyword of the command used for the Zgoubi input data."""

    PARAMETERS = {
        'NFACE': 2,
        'IC': 0,  # 1, 2: print field map
        'IL': 0,  # 1, 2: print field and coordinates on trajectores
        'IAMAX': 0,
        'IRMAX': 0,
        'B0': 0 * _ureg.kilogauss,
        'N': 0,
        'B': 0,
        'G': 0,
        'AT': 0,
        'ACENT': 0,
        'RM': 0,
        'RMIN': 0,
        'RMAX': 0,
        'LAM_E': 0,
        'XI_E': 0,
        'NCE': 0,
        'C0_E': 0,
        'C1_E': 0,
        'C2_E': 0,
        'C3_E': 0,
        'C4_E': 0,
        'C5_E': 0,
        'SHIFT_E': 0,
        'OMEGA_E': 0,
        'THETA_E': 0,
        'R1_E': 1e9,
        'U1_E': -1e9,
        'U2_E': 1e9,
        'R2_E': 1e9,
        'LAM_S': 0,
        'XI_S': 0,
        'NCS': 0,
        'C0_S': 0,
        'C1_S': 0,
        'C2_S': 0,
        'C3_S': 0,
        'C4_S': 0,
        'C5_S': 0,
        'SHIFT_S': 0,
        'OMEGA_S': 0,
        'THETA_S': 0,
        'R1_S': 1e9,
        'U1_S': -1e9,
        'U2_S': 1e9,
        'R2_S': 1e9,
        'LAM_L': 0,
        'XI_L': 0,
        'NCL': 0,
        'C0_L': 0,
        'C1_L': 0,
        'C2_L': 0,
        'C3_L': 0,
        'C4_L': 0,
        'C5_L': 0,
        'SHIFT_L': 0,
        'OMEGA_L': 0,
        'THETA_L': 0,
        'R1_L': 1e9,
        'U1_L': -1e9,
        'U2_L': 1e9,
        'R2_L': 1e9,
        'RM3': 0,
        'NBS': 0,
        'R0': 0,
        'DELTAB': 0,
        'THETA_0': 0,
        'IORDRE': 4,
        'XPAS': 0.1,
        'KPOS': 2,
        'RE': 0,
        'TE': 0,
        'RS': 0,
        'TS': 0,
        'DP': 0,
        'SHIM_R1': [],
        'SHIM_R2': [],
        'SHIM_THETA1': [],
        'SHIM_THETA2': [],
        'SHIM_LAMBDA': [],
        'SHIM_GAMMA': [],
        'SHIM_ALPHA': [],
        'SHIM_BETA': [],
        'SHIM_MU': [],
    }
    """Parameters of the command, with their default value, their description and optinally an index used by other 
    commands (e.g. fit)."""

    def __str__(s):
        command = []
        if s.NFACE not in (2, 3):
            raise _ZgoubidooException(f"Error : Zgoubido does not support NFACE = {s.NFACE}")

        c = f"""
            {super().__str__().rstrip()}
            {s.NFACE} {s.IC} {s.IL}
            {s.IAMAX} {s.IRMAX}
            {s.B0.to('kilogauss').magnitude:.12e} {s.N:.12e} {s.B:.12e} {s.G:.12e}
            {s.AT:.12e} {s.ACENT:.12e} {s.RM:.12e} {s.RMIN:.12e} {s.RMAX:.12e}
            {s.LAM_E:.12e} {s.XI_E:.12e}
            {s.NCE} {s.C0_E:.12e} {s.C1_E:.12e} {s.C2_E:.12e} {s.C3_E:.12e} {s.C4_E:.12e} {s.C5_E:.12e} {s.SHIFT_E:.12e}
            {s.OMEGA_E:.12e} {s.THETA_E:.12e} {s.R1_E:.12e} {s.U1_E:.12e} {s.U2_E:.12e} {s.R2_E:.12e}
            {s.LAM_S:.12e} {s.XI_S:.12e}
            {s.NCS} {s.C0_S:.12e} {s.C1_S:.12e} {s.C2_S:.12e} {s.C3_S:.12e} {s.C4_S:.12e} {s.C5_S:.12e} {s.SHIFT_S:.12e}
            {s.OMEGA_S:.12e} {s.THETA_S:.12e} {s.R1_S:.12e} {s.U1_S:.12e} {s.U2_S:.12e} {s.R2_S:.12e}
        """
        command.append(c)

        if s.NFACE == 3:
            c = f"""
                {s.LAM_L:.12e} {s.XI_L:.12e}
                {s.NCL} {s.C0_L:.12e} {s.C1_L:.12e} {s.C2_L:.12e} {s.C3_L:.12e} {s.C4_L:.12e} {s.C5_L:.12e} {s.SHIFT_L:.12e}
                {s.OMEGA_L:.12e} {s.THETA_L:.12e} {s.R1_L:.12e} {s.U1_L:.12e} {s.U2_L:.12e} {s.R2_L:.12e} {s.RM3:.12e}
            """
            command.append(c)

        if s.NBS == 0:
            command.append(f"""
            {s.NBS}
            """)
        elif s.NBS == -2:
            c = f"""
                {s.NBS}
                {s.R0:.12e} {s.DELTAB:.12e}
                """
            command.append(c)
        elif s.NBS == -1:
            c = f"""
                {s.NBS}
                {s.THETA_0:.12e} {s.DELTAB:.12e}
                """
            command.append(c)
        elif s.NBS >= 1:
            command.append(f"""
            {s.NBS}""")

            shim_r1 = len(s.SHIM_R1)
            shim_r2 = len(s.SHIM_R2)
            shim_theta1 = len(s.SHIM_THETA1)
            shim_theta2 = len(s.SHIM_THETA2)
            shim_lambda = len(s.SHIM_LAMBDA)
            shim_gamma = len(s.SHIM_GAMMA)
            shim_alpha = len(s.SHIM_ALPHA)
            shim_beta = len(s.SHIM_BETA)
            shim_mu = len(s.SHIM_MU)
            if shim_r1\
                    == shim_r2 \
                    == shim_theta1 \
                    == shim_theta2 \
                    == shim_lambda \
                    == shim_gamma \
                    == shim_alpha \
                    == shim_beta \
                    == shim_mu:
                for i, j, k, l in zip(s.SHIM_R1, s.SHIM_R2, s.SHIM_THETA1, s.SHIM_LAMBDA):
                    command.append(f"""
                    {i:.12e} {j:.12e} {k:.12e} {l:.12e}
                    """)

                for i, j, k, l in zip(s.GAMMA, s.ALPHA, s.MU, s.BETA):
                    command.append(f"""
                                   {i:.12e} {j:.12e} {k:.12e} {l:.12e}
                                   """)
            else:
                raise _ZgoubidooException('Error : The shim parameters lists must have the same lenghts')

        c = f"""
            {s.IORDRE}
            {s.XPAS:.12e}
            """
        command.append(c)

        if s.KPOS not in (1, 2):
            raise _ZgoubidooException("KPOS must be equal to 1 or 2.")

        if s.KPOS == 2:
            if s.RE == 0:
                s.RE = s.RM
            if s.RS == 0:
                s.RS = s.RM
            c = f"""
                {s.KPOS}
                {s.RE:.12e} {s.TE:.12e} {s.RS:.12e} {s.TS:.12e}
                """
            command.append(c)
        elif s.KPOS == 1:
            c = f"""
                {s.KPOS}
                {s.DP:.12e}
                """
            command.append(c)

        return ''.join(map(lambda _: _.rstrip(), command))


class Dipoles(PolarMagnet):
    """Dipole magnet N-tuple, polar frame.

    .. rubric:: Zgoubi manual description

    TODO
    """
    KEYWORD = 'DIPOLES'
    """Keyword of the command used for the Zgoubi input data."""

    PARAMETERS = {
        'IL': (2, 'Print field and coordinates along trajectories'),
        'N': (1, 'Number of magnets (maximum 5).'),
        'AT': (0 * _ureg.degree, 'Total angular extent of the N dipoles.'),
        'RM': (0 * _ureg.cm, 'Reference radius.'),
        'ACN': ([0 * _ureg.degree, 0 * _ureg.degree, 0 * _ureg.degree, 0 * _ureg.degree, 0 * _ureg.degree], 'Reference azimuth for positionning of the field boundaries of the magnets.'),
        'DRM': ([0 * _ureg.cm, 0 * _ureg.cm, 0 * _ureg.cm, 0 * _ureg.cm, 0 * _ureg.cm], 'Offset for the reference radius of each magnets.'),
        'B0': ([0 * _ureg.tesla, 0 * _ureg.tesla, 0 * _ureg.tesla, 0 * _ureg.tesla, 0 * _ureg.tesla], 'Dipole fields of each magnets.'),
        'BI': ([[], [], [], [], []], 'Lists of field coefficients for each magnets.'),
        'G0_E': ([0 * _ureg.cm, 0 * _ureg.cm, 0 * _ureg.cm, 0 * _ureg.cm, 0 * _ureg.cm], 'Reference gaps for the entrance fringe fields of each magnets.'),
        'K_E': [0, 0, 0, 0, 0],
        'C0_E': [0, 0, 0, 0, 0],
        'C1_E': [0, 0, 0, 0, 0],
        'C2_E': [0, 0, 0, 0, 0],
        'C3_E': [0, 0, 0, 0, 0],
        'C4_E': [0, 0, 0, 0, 0],
        'C5_E': [0, 0, 0, 0, 0],
        'SHIFT_E': [0, ],
        'OMEGA_E': [0, ],
        'THETA_E': [0, ],
        'R1_E': [1e9, ],
        'U1_E': [-1e9, ],
        'U2_E': [1e9, ],
        'R2_E': [1e9, ],
        'G0_S': ([0 * _ureg.cm, 0 * _ureg.cm, 0 * _ureg.cm, 0 * _ureg.cm, 0 * _ureg.cm], 'Reference gaps for the exit fringe fields of each magnets.'),
        'K_S': [0, ],
        'NCS': [0, ],
        'C0_S': [0, 0, 0, 0, 0],
        'C1_S': [0, 0, 0, 0, 0],
        'C2_S': [0, 0, 0, 0, 0],
        'C3_S': [0, 0, 0, 0, 0],
        'C4_S': [0, 0, 0, 0, 0],
        'C5_S': [0, 0, 0, 0, 0],
        'SHIFT_S': [0, ],
        'OMEGA_S': [0, ],
        'THETA_S': [0, ],
        'R1_S': [1e9, ],
        'U1_S': [-1e9, ],
        'U2_S': [1e9, ],
        'R2_S': [1e9, ],
        'G0_L': [0, ],
        'K_L': [0, ],
        'NCL': [0, ],
        'C0_L': ([0, 0, 0, 0, 0], 'Unused.'),
        'C1_L': ([0, 0, 0, 0, 0], 'Unused.'),
        'C2_L': ([0, 0, 0, 0, 0], 'Unused.'),
        'C3_L': ([0, 0, 0, 0, 0], 'Unused.'),
        'C4_L': ([0, 0, 0, 0, 0], 'Unused.'),
        'C5_L': ([0, 0, 0, 0, 0], 'Unused.'),
        'SHIFT_L': ([0, 0, 0, 0, 0], 'Unused'),
        'OMEGA_L': ([0, 0, 0, 0, 0], 'Unused.'),
        'THETA_L': ([0, 0, 0, 0, 0], 'Unused.'),
        'R1_L': ([0, 0, 0, 0, 0], 'Unused.'),
        'U1_L': ([0, 0, 0, 0, 0], 'Unused.'),
        'U2_L': ([0, 0, 0, 0, 0], 'Unused.'),
        'R2_L': ([0, 0, 0, 0, 0], 'Unused.'),
        'R3': ([0, 0, 0, 0, 0], 'Unused.'),
        'KIRD': 0,
        'Resol': 2,
        'XPAS': 0.1,
        'KPOS': 2,
        'RE': 0,
        'TE': 0,
        'RS': 0,
        'TS': 0,
        'DP': 0,
    }
    """Parameters of the command, with their default value, their description and optinally an index used by other 
    commands (e.g. fit)."""

    def __str__(s):
        command = list()
        command.append(f"""
            {super().__str__().rstrip()}
            {s.IL}
            {s.N} {_degree(s.AT):.20e} {_cm(s.RM):.12e}
            """)

        for i in range(s.N):
            command.append(f"""
            {s.ACN[i]} {s.DRM[i]} {s.B0[i]} {len(s.BI[i])} {' '.join(map(str, s.BI[i]))}
            {s.G0_E} {s.KE}
            6 {s.C0_E:.12e} {s.C1_E:.12e} {s.C2_E:.12e} {s.C3_E:.12e} {s.C4_E:.12e} {s.C5_E:.12e} {_cm(s.SHIFT_E):.12e}
            {_degree(s.OMEGA_E):.20e} {_degree(s.THETA_E):.12e} {_cm(s.R1_E):.12e} {_cm(s.U1_E):.12e} {_cm(s.U2_E):.12e} {_cm(s.R2_S):.12e}
            {s.G0_E} {s.KE}
            6 {s.C0_S:.12e} {s.C1_S:.12e} {s.C2_S:.12e} {s.C3_S:.12e} {s.C4_S:.12e} {s.C5_S:.12e} {_cm(s.SHIFT_S):.12e}
            {_degree(s.OMEGA_S):.20e} {_degree(s.THETA_S):.12e} {_cm(s.R1_S):.12e} {_cm(s.U1_S):.12e} {_cm(s.U2_S):.12e} {_cm(s.R2_S):.12e}
            {s.G0_L} {s.KL}
            6 {s.C0_L:.12e} {s.C1_L:.12e} {s.C2_L:.12e} {s.C3_L:.12e} {s.C4_L:.12e} {s.C5_L:.12e} {_cm(s.SHIFT_L):.12e}
            {_degree(s.OMEGA_L):.12e} {_degree(s.THETA_L):.12e} {_cm(s.R1_L):.12e} {_cm(s.U1_L):.12e} {_cm(s.U2_L):.12e} {_cm(s.R2_L):.12e} {_cm(s.RM3):.12e}

            """)

        command.append(f"""
            {s.KIRD} {s.RESOL}
            {s.XPAS}
            {s.KPOS}
            
        """)
        return ''.join(map(lambda _: _.rstrip(), command))


class Dodecapole(CartesianMagnet):
    """Dodecapole magnet.

    TODO
    """
    KEYWORD = 'DODECAPO'
    """Keyword of the command used for the Zgoubi input data."""

    PARAMETERS = {
        'IL': 2,
        'XL': 0 * _ureg.centimeter,
        'R0': 1.0 * _ureg.centimeter,
        'B0': 0 * _ureg.kilogauss,
        'XE': 0 * _ureg.centimeter,
        'LAM_E': 0 * _ureg.centimeter,
        'C0': 0,
        'C1': 1,
        'C2': 0,
        'C3': 0,
        'C4': 0,
        'C5': 0,
        'XS': 0 * _ureg.centimeter,
        'LAM_S': 0 * _ureg.centimeter,
        'XPAS': 0.1 * _ureg.centimeter,
        'KPOS': 1,
        'XCE': 0 * _ureg.centimeter,
        'YCE': 0 * _ureg.centimeter,
        'ALE': 0 * _ureg.radian,
    }
    """Parameters of the command, with their default value, their description and optinally an index used by other 
    commands (e.g. fit)."""

    def __str__(s):
        return f"""
        {super().__str__().rstrip()}
        {s.IL}
        {_cm(s.XL):.12e} {_cm(s.R0):.12e} {s.B0.to('kilogauss').magnitude:.12e}
        {s.XE.to('centimeter').magnitude:.12e} {s.LAM_E.to('centimeter').magnitude:.12e}
        6 {s.C0:.12e} {s.C1:.12e} {s.C2:.12e} {s.C3:.12e} {s.C4:.12e} {s.C5:.12e}
        {s.XS.to('centimeter').magnitude:.12e} {s.LAM_S.to('centimeter').magnitude:.12e}
        6 {s.C0:.12e} {s.C1:.12e} {s.C2:.12e} {s.C3:.12e} {s.C4:.12e} {s.C5:.12e}
        {_cm(s.XPAS)}
        {s.KPOS} {_cm(s.XCE):.12e} {_cm(s.YCE):.12e} {_radian(s.ALE):.12e}
        """


class Drift(CartesianMagnet):
    """
    Field free drift space.

    TODO

    >>> Drift(XL=10 * _ureg.cm)

    """
    KEYWORD = 'DRIFT'
    """Keyword of the command used for the Zgoubi input data."""

    PARAMETERS = {
        'XL': 0 * _ureg.centimeter,
    }
    """Parameters of the command, with their default value, their description and optinally an index used by other 
    commands (e.g. fit)."""

    COLOR = 'yellow'

    def __str__(s):
        return f"""
        {super().__str__().rstrip()}
        {_cm(s.XL):.12e}
        """

    def plot(self, artist=None):
        """

        Args:
            artist:

        Returns:

        """
        if artist is None or not artist.with_drifts:
            return
        super().plot(artist)

    @classmethod
    def parse(cls, stream: str):
        """TODO"""
        template = """
        '{}' {label1:w}
        {XL_:.12e}
        """
        return _parse.parse(' '.join(template.split()), ' '.join(stream.split()))


class Emma(CartesianMagnet):
    """2-D Cartesian or cylindrical mesh field map for EMMA FFAG.

    TODO
    """
    KEYWORD = 'EMMA'
    """Keyword of the command used for the Zgoubi input data."""


class FFAG(PolarMagnet):
    """FFAG magnet, N-tuple.

    TODO
    """
    KEYWORD = 'FFAG'
    """Keyword of the command used for the Zgoubi input data."""

    PARAMETERS = {
            'IL': 2,
            'N': 1,
            'AT': 0,
            'RM': 0,

            'ACN': [0, ],
            'DELTA_RM': [0, ],
            'BZ0': [0, ],
            'K': [0, ],
            'G0_E': [0, ],
            'K_E': [0, ],
            'NCE': [0, ],
            'C0_E': [0, ],
            'C1_E': [0, ],
            'C2_E': [0, ],
            'C3_E': [0, ],
            'C4_E': [0, ],
            'C5_E': [0, ],
            'SHIFT_E': [0, ],
            'OMEGA_E': [0, ],
            'THETA_E': [0, ],
            'R1_E': [1e9, ],
            'U1_E': [-1e9, ],
            'U2_E': [1e9, ],
            'R2_E': [1e9, ],
            'G0_S': [0, ],
            'K_S': [0, ],
            'NCS': [0, ],
            'C0_S': [0, ],
            'C1_S': [0, ],
            'C2_S': [0, ],
            'C3_S': [0, ],
            'C4_S': [0, ],
            'C5_S': [0, ],
            'SHIFT_S': [0, ],
            'OMEGA_S': [0, ],
            'THETA_S': [0, ],
            'R1_S': [1e9, ],
            'U1_S': [-1e9, ],
            'U2_S': [1e9, ],
            'R2_S': [1e9, ],
            'G0_L': [0, ],
            'K_L': [0, ],
            'NCL': [0, ],
            'C0_L': [0, ],
            'C1_L': [0, ],
            'C2_L': [0, ],
            'C3_L': [0, ],
            'C4_L': [0, ],
            'C5_L': [0, ],
            'SHIFT_L': [0, ],
            'OMEGA_L': [0, ],
            'THETA_L': [0, ],
            'R1_L': [1e9, ],
            'U1_L': [-1e9, ],
            'U2_L': [1e9, ],
            'R2_L': [1e9, ],

            'KIRD': 0,
            'Resol': 2,
            'XPAS': 0.1,
            'KPOS': 2,
            'RE': 0,
            'TE': 0,
            'RS': 0,
            'TS': 0,
            'DP': 0,
    }
    """Parameters of the command, with their default value, their description and optinally an index used by other 
    commands (e.g. fit)."""

    def __str__(s):
        command = []
        c = f"""
        {super().__str__().rstrip()}
        {s.IL}
        {s.N} {s.AT:.12e} {s.RM:.12e}
        """
        command.append(c)

        for i in range (0, s.N):
            c = f"""
            {s.ACN[i]:.12e} {s.DELTA_RM[i]:.12e} {s.BZ0[i]:.12e} {s.K[i]:.12e}
            {s.G0_E[i]:.12e} {s.K_E[i]:.12e}
            {s.NCE[i]} {s.C0_E[i]:.12e} {s.C1_E[i]:.12e} {s.C2_E[i]:.12e} {s.C3_E[i]:.12e} {s.C4_E[i]:.12e} {s.C5_E[i]:.12e} {s.SHIFT_E[i]:.12e}
            {s.OMEGA_E[i]:.12e} {s.THETA_E[i]:.12e} {s.R1_E[i]:.12e} {s.U1_E[i]:.12e} {s.U2_E[i]:.12e} {s.R2_E[i]:.12e}
            {s.G0_S[i]:.12e} {s.K_S[i]:.12e}
            {s.NCS[i]} {s.C0_S[i]:.12e} {s.C1_S[i]:.12e} {s.C2_S[i]:.12e} {s.C3_S[i]:.12e} {s.C4_S[i]:.12e} {s.C5_S[i]:.12e} {s.SHIFT_S[i]:.12e}
            {s.OMEGA_S[i]:.12e} {s.THETA_S[i]:.12e} {s.R1_S[i]:.12e} {s.U1_S[i]:.12e} {s.U2_S[i]:.12e} {s.R2_S[i]:.12e}
            {s.G0_L[i]:.12e} {s.K_L[i]:.12e}
            {s.NCL[i]} {s.C0_L[i]:.12e} {s.C1_L[i]:.12e} {s.C2_L[i]:.12e} {s.C3_L[i]:.12e} {s.C4_L[i]:.12e} {s.C5_L[i]:.12e} {s.SHIFT_L[i]:.12e}
            {s.OMEGA_L[i]:.12e} {s.THETA_L[i]:.12e} {s.R1_L[i]:.12e} {s.U1_L[i]:.12e} {s.U2_L[i]:.12e} {s.R2_L[i]:.12e}
            """
            command.append(c)

        if s.KIRD != 0 and s.KIRD != 2 and s.KIRD != 4 and s.KIRD != 25:
            raise _ZgoubidooException("KIRD must be equal to 0,2,4 or 25")
        if (s.KIRD == 0 and s.Resol !=2) and (s.KIRD == 0 and s.Resol !=4):
            raise _ZgoubidooException("Resol must be equal to 2 or 4 when KIRD = 0")

        command.append(f"""
        {s.KIRD} {s.Resol:.12e} 
        {s.XPAS:.12e}
        """)

        if s.KPOS not in (1, 2):
            raise _ZgoubidooException("KPOS must be equal to 1 or 2.")

        if s.KPOS == 2:
            if s.RE == 0:
                s.RE = s.RM
            if s.RS == 0:
                s.RS = s.RM
            c = f"""
                {s.KPOS}
                {s.RE:.12e} {s.TE:.12e} {s.RS:.12e} {s.TS:.12e}
                """
            command.append(c)
        elif s.KPOS == 1:
            c = f"""
                {s.KPOS}
                {s.DP:.12e}
                """
            command.append(c)

        return ''.join(map(lambda _: _.rstrip(), command))


class FFAGSpirale(PolarMagnet):
    """Spiral FFAG magnet, N-tuple.

    TODO
    """
    KEYWORD = 'FFAG-SPI'
    """Keyword of the command used for the Zgoubi input data."""

    PARAMETERS = {
        'IL': 2,
        'N': 1,
        'AT': 0,
        'RM': 0,

        'ACN': (0, ),
        'DELTA_RM': [0, ],
        'BZ0': [0, ],
        'K': [0, ],
        'G0_E': [0, ],
        'K_E': [0, ],
        'NCE': [0, ],
        'C0_E': [0, ],
        'C1_E': [0, ],
        'C2_E': [0, ],
        'C3_E': [0, ],
        'C4_E': [0, ],
        'C5_E': [0, ],
        'SHIFT_E': [0, ],
        'OMEGA_E': [0, ],
        'XI_E': [0, ],
        'DUMMY1_E': 0,
        'DUMMY2_E': 0,
        'DUMMY3_E': 0,
        'DUMMY4_E': 0,
        'G0_S': [0, ],
        'K_S': [0, ],
        'NCS': [0, ],
        'C0_S': [0, ],
        'C1_S': [0, ],
        'C2_S': [0, ],
        'C3_S': [0, ],
        'C4_S': [0, ],
        'C5_S': [0, ],
        'SHIFT_S': [0, ],
        'OMEGA_S': [0, ],
        'XI_S': [0, ],
        'DUMMY1_S': 0,
        'DUMMY2_S': 0,
        'DUMMY3_S': 0,
        'DUMMY4_S': 0,
        'G0_L': [0, ],
        'K_L': [0, ],
        'NCL': [0, ],
        'C0_L': [0, ],
        'C1_L': [0, ],
        'C2_L': [0, ],
        'C3_L': [0, ],
        'C4_L': [0, ],
        'C5_L': [0, ],
        'SHIFT_L': [0, ],
        'OMEGA_L': [0, ],
        'THETA_L': [0, ],
        'R1_L': [1e9, ],
        'U1_L': [-1e9, ],
        'U2_L': [1e9, ],
        'R2_L': [1e9, ],

        'KIRD': 0,
        'Resol': 2,
        'XPAS': 0.1,
        'KPOS': 2,
        'RE': 0,
        'TE': 0,
        'RS': 0,
        'TS': 0,
        'DP': 0,
    }
    """Parameters of the command, with their default value, their description and optinally an index used by other 
    commands (e.g. fit)."""

    def __str__(s):
        command = []
        c = f"""
            {super().__str__().rstrip()}
            {s.IL}
            {s.N} {s.AT:.12e} {s.RM:.12e}
            """
        command.append(c)

        for i in range(0, s.N):
            c = f"""
                {s.ACN[i]:.12e} {s.DELTA_RM[i]:.12e} {s.BZ0[i]:.12e} {s.K[i]:.12e}
                {s.G0_E[i]:.12e} {s.K_E[i]:.12e}
                {s.NCE[i]} {s.C0_E[i]:.12e} {s.C1_E[i]:.12e} {s.C2_E[i]:.12e} {s.C3_E[i]:.12e} {s.C4_E[i]:.12e} {s.C5_E[i]:.12e} {s.SHIFT_E[i]:.12e}
                {s.OMEGA_E[i]:.12e} {s.XI_E[i]:.12e} {s.DUMMY1_E:.12e} {s.DUMMY2_E:.12e} {s.DUMMY3_E:.12e} {s.DUMMY4_E:.12e}
                {s.G0_S[i]:.12e} {s.K_S[i]:.12e}
                {s.NCS[i]} {s.C0_S[i]:.12e} {s.C1_S[i]:.12e} {s.C2_S[i]:.12e} {s.C3_S[i]:.12e} {s.C4_S[i]:.12e} {s.C5_S[i]:.12e} {s.SHIFT_S[i]:.12e}
                {s.OMEGA_S[i]:.12e} {s.XI_S[i]:.12e} {s.DUMMY1_S:.12e} {s.DUMMY2_S:.12e} {s.DUMMY3_S:.12e} {s.DUMMY4_S:.12e}
                {s.G0_L[i]:.12e} {s.K_L[i]:.12e}
                {s.NCL[i]} {s.C0_L[i]:.12e} {s.C1_L[i]:.12e} {s.C2_L[i]:.12e} {s.C3_L[i]:.12e} {s.C4_L[i]:.12e} {s.C5_L[i]:.12e} {s.SHIFT_L[i]:.12e}
                {s.OMEGA_L[i]:.12e} {s.THETA_L[i]:.12e} {s.R1_L[i]:.12e} {s.U1_L[i]:.12e} {s.U2_L[i]:.12e} {s.R2_L[i]:.12e}
                """
            command.append(c)

        if s.KIRD != 0 and s.KIRD != 2 and s.KIRD != 4 and s.KIRD != 25:
            raise _ZgoubidooException("KIRD must be equal to 0,2,4 or 25")
        if (s.KIRD == 0 and s.Resol != 2) and (s.KIRD == 0 and s.Resol != 4):
            raise _ZgoubidooException("Resol must be equal to 2 or 4 when KIRD = 0")

        command.append(f"""
            {s.KIRD} {s.Resol:.12e} 
            {s.XPAS:.12e}
            """)

        if s.KPOS not in (1, 2):
            raise _ZgoubidooException("KPOS must be equal to 1 or 2.")

        if s.KPOS == 2:
            if s.RE == 0:
                s.RE = s.RM
            if s.RS == 0:
                s.RS = s.RM
            c = f"""
                {s.KPOS}
                {s.RE:.12e} {s.TE:.12e} {s.RS:.12e} {s.TS:.12e}
                """
            command.append(c)
        elif s.KPOS == 1:
            c = f"""
                {s.KPOS}
                {s.DP:.12e}
                """
            command.append(c)

        return ''.join(map(lambda _: _.rstrip(), command))


class Multipole(CartesianMagnet):
    """Magnetic multipole.

    .. rubric:: Zgoubi manual description

    The simulation of multipolar magnetic field M⃗ by MULTIPOL proceeds by addition of the dipolar (B1),
    quadrupolar (B2), sextupolar (B3), etc., up to 20-polar (B10) components, and of their derivatives up to fourth
    order.

    The independent components B1, B2, B3, ..., B10 and their derivatives up to the fourth order are calculated as
    described in section 1.3.7.

    The entrance and exit fringe fields are treated separately. They are characterized by the integration zone XE at
    entrance and XS at exit, as for QUADRUPO, and by the extent λE at entrance, λS at exit. The fringe field extents
    for the dipole component are λE and λS. The fringe field for the quadrupolar (sextupolar, ..., 20-polar) component
    is given by a coefficient E2 (E3, ..., E10) at entrance, and S2 (S3, ..., S10) at exit, such that the extent is
    λE * E2 (λE * E3, ..., λE * E10) at entrance and λS * S2 (λS * S3, ..., λS * S10) at exit.

    If λE = 0 (λS = 0) the multipole lens is considered to have a sharp edge field at entrance (exit), and then,
    XE (XS) is forced to zero (for the mere purpose of saving computing time). If Ei = 0 (Si = 0) (i = 2, 10), the
    entrance (exit) fringe field for the multipole component i is considered as a sharp edge field. In sharp edge field
    model, the wedge angle vertical first order focusing effect (if B1 is non zero) is simulated at magnet entrance and
    exit by a kick P2 = P1 − Z1 tan(ε/ρ) applied to each particle (P1, P2 are the vertical angles upstream and
    downstream of the EFB, Z1 is the vertical particle position at the EFB, ρ the local horizontal bending radius and
    ε the wedge angle experienced by the particle ; ε depends on the horizontal angle T).

    Any multipole component Bi can be rotated independently by an angle RXi around the longitudinal X- axis, for the
    simulation of positioning defects, as well as skew lenses.

    Magnet (mis-)alignment is assured by KPOS. KPOS also allows some degrees of automatic alignment useful for periodic
    structures (section 4.6.7).
    """
    KEYWORD = 'MULTIPOL'
    """Keyword of the command used for the Zgoubi input data."""

    PARAMETERS = {
            'IL': (2, 'Print field and coordinates along trajectories', 1),
            'XL': (0 * _ureg.centimeter, 'Magnet length', 2),
            'R0': (1.0 * _ureg.meter, 'Radius of the pole tips', 3),
            'B1': (0 * _ureg.kilogauss, 'Field at pole tip for dipolar component.', 4),
            'B2': (0 * _ureg.tesla, 'Field at pole tip for quadrupolar component.', 5),
            'B3': (0 * _ureg.tesla, 'Field at pole tip for sextupolar component.', 6),
            'B4': (0 * _ureg.tesla, 'Field at pole tip for octupolar component.', 7),
            'B5': (0 * _ureg.tesla, 'Field at pole tip for decapolar component.', 8),
            'B6': (0 * _ureg.tesla, 'Field at pole tip for dodecapolar component.', 9),
            'B7': (0 * _ureg.tesla, 'Field at pole tip for 14-polar component.', 10),
            'B8': (0 * _ureg.tesla, 'Field at pole tip for 16-polar component.', 11),
            'B9': (0 * _ureg.tesla, 'Field at pole tip for 18-polar component.', 12),
            'B10': (0 * _ureg.tesla, 'Field at pole tip for 20-polar component.', 13),
            'X_E': (0 * _ureg.cm, 'Entrance face integration zone for the fringe field.'),
            'LAM_E': (0 * _ureg.cm, 'Entrance face fringe field extent'),
            'E2': (1, 'Quadrupole entrance fringe field extent (E_2 * LAM_E).'),
            'E3': (1, 'Sextupolar entrance fringe field extent (E_3 * LAM_E).'),
            'E4': (1, 'Octupolar entrance fringe field extent (E_4 * LAM_E).'),
            'E5': (1, 'Decapolar entrance fringe field extent (E_5 * LAM_E).'),
            'E6': (1, 'Dodecapolar entrance fringe field extent (E_6 * LAM_E).'),
            'E7': (1, '14-polar entrance fringe field extent (E_7 * LAM_E).'),
            'E8': (1, '16-polar entrance fringe field extent (E_8 * LAM_E).'),
            'E9': (1, '18-polar entrance fringe field extent (E_9 * LAM_E).'),
            'E10': (1, '20-polar entrance fringe field extent (E_10 * LAM_E).'),
            'C0_E': (0, 'Zeroth-order Enge coefficient for entrance fringe field.'),
            'C1_E': (1, 'First-order Enge coefficient for entrance fringe field.'),
            'C2_E': (0, 'Second-order Enge coefficient for entrance fringe field.'),
            'C3_E': (0, 'Third-order Enge coefficient for entrance fringe field.'),
            'C4_E': (0, 'Fourth-order Enge coefficient for entrance fringe field.'),
            'C5_E': (0, 'Fifth-order Enge coefficient for entrance fringe field.'),
            'X_S': (0 * _ureg.cm, 'Exit face integration zone for the fringe field.'),
            'LAM_S': (0 * _ureg.cm, 'Exit face fringe field extent'),
            'S2': (1, 'Quadrupole exit fringe field extent (E_2 * LAM_S).'),
            'S3': (1, 'Sextupolar exit fringe field extent (E_3 * LAM_S).'),
            'S4': (1, 'Octupolar exit fringe field extent (E_4 * LAM_S).'),
            'S5': (1, 'Decapolar exit fringe field extent (E_5 * LAM_S).'),
            'S6': (1, 'Dodecapolar exit fringe field extent (E_6 * LAM_S).'),
            'S7': (1, '14-polar exit fringe field extent (E_7 * LAM_S).'),
            'S8': (1, '16-polar exit fringe field extent (E_8 * LAM_S).'),
            'S9': (1, '18-polar exit fringe field extent (E_9 * LAM_S).'),
            'S10': (1, '20-polar exit fringe field extent (E_10 * LAM_S).'),
            'C0_S': (0, 'Zeroth-order Enge coefficient for entrance fringe field.'),
            'C1_S': (1, 'First-order Enge coefficient for exit fringe field.'),
            'C2_S': (0, 'Second-order Enge coefficient for exit fringe field.'),
            'C3_S': (0, 'Third-order Enge coefficient for exit fringe field.'),
            'C4_S': (0, 'Fourth-order Enge coefficient for exit fringe field.'),
            'C5_S': (0, 'Fifth-order Enge coefficient for exit fringe field.'),
            'R1': (0 * _ureg.degree, 'Skew angle of the dipolar component'),
            'R2': (0 * _ureg.degree, 'Skew angle of the quadrupolar component'),
            'R3': (0 * _ureg.degree, 'Skew angle of the sextupolar component'),
            'R4': (0 * _ureg.degree, 'Skew angle of the octupolar component'),
            'R5': (0 * _ureg.degree, 'Skew angle of the decapolar component'),
            'R6': (0 * _ureg.degree, 'Skew angle of the dodecapolar component'),
            'R7': (0 * _ureg.degree, 'Skew angle of the 14-polar component'),
            'R8': (0 * _ureg.degree, 'Skew angle of the 16-polar component'),
            'R9': (0 * _ureg.degree, 'Skew angle of the 18-polar component'),
            'R10': (0 * _ureg.degree, 'Skew angle of the 20-polar component'),
            'XPAS': (0.1 * _ureg.cm, 'Integration step.'),
            'KPOS': (1, ''),
            'XCE': (0 * _ureg.cm, ''),
            'YCE': (0 * _ureg.cm, ''),
            'ALE': (0 * _ureg.radian, ''),
            'COLOR': ('red', 'Magnet color for plotting.'),

    }
    """Parameters of the command, with their default value, their description and optinally an index used by other 
    commands (e.g. fit)."""

    def __str__(s):
        return f"""
        {super().__str__().rstrip()}
        {s.IL}
        {_cm(s.XL):.12e} {_cm(s.R0):.12e} {_kilogauss(s.B1):.12e} {_kilogauss(s.B2):.12e} {_kilogauss(s.B3):.12e} {_kilogauss(s.B4):.12e} {_kilogauss(s.B5):.12e} {_kilogauss(s.B6):.12e} {_kilogauss(s.B7):.12e} {_kilogauss(s.B8):.12e} {_kilogauss(s.B9):.12e} {_kilogauss(s.B10):.12e}
        {_cm(s.X_E):.12e} {_cm(s.LAM_E):.12e} {s.E2:.12e} {s.E3:.12e} {s.E4:.12e} {s.E5:.12e} {s.E6:.12e} {s.E7:.12e} {s.E8:.12e} {s.E9:.12e} {s.E10:.12e}
        6 {s.C0_E:.12e} {s.C1_E:.12e} {s.C2_E:.12e} {s.C3_E:.12e} {s.C4_E:.12e} {s.C5_E:.12e}
        {_cm(s.X_S):.12e} {_cm(s.LAM_S):.12e} {s.S2:.12e} {s.S3:.12e} {s.S4:.12e} {s.S5:.12e} {s.S6:.12e} {s.S7:.12e} {s.S8:.12e} {s.S9:.12e} {s.S10:.12e}
        6 {s.C0_S:.12e} {s.C1_S:.12e} {s.C2_S:.12e} {s.C3_S:.12e} {s.C4_S:.12e} {s.C5_S:.12e}
        {_radian(s.R1):.12e} {_radian(s.R2):.12e} {_radian(s.R3):.12e} {_radian(s.R4):.12e} {_radian(s.R5):.12e} {_radian(s.R6):.12e} {_radian(s.R7):.12e} {_radian(s.R8):.12e} {_radian(s.R9):.12e} {_radian(s.R10):.12e}
        {_cm(s.XPAS)}
        {s.KPOS} {_cm(s.XCE):.12e} {_cm(s.YCE):.12e} {_radian(s.ALE):.12e}
        """


Multipol = Multipole


class FakeDrift(Multipole):
    """A fake drift (multipole with almost vanishing field) to allow plotting trajectories through drift spaces."""
    PARAMETERS = {
        'B1': 1e-6 * _ureg.gauss,
        'COLOR': 'black',
    }
    """Parameters of the command, with their default value, their description and optinally an index used by other 
        commands (e.g. fit)."""


class Octupole(CartesianMagnet):
    """Octupole magnet.

    TODO
    """
    KEYWORD = 'OCTUPOLE'
    """Keyword of the command used for the Zgoubi input data."""

    PARAMETERS = {
            'IL': 2,
            'XL': 0,
            'R0': 0,
            'B0': 0,
            'X_E': 0,
            'LAM_E': 0,
            'NCE': 0,
            'C0_E': 0,
            'C1_E': 0,
            'C2_E': 0,
            'C3_E': 0,
            'C4_E': 0,
            'C5_E': 0,
            'X_S': 0,
            'LAM_S': 0,
            'NCS': 0,
            'C0_S': 0,
            'C1_S': 0,
            'C2_S': 0,
            'C3_S': 0,
            'C4_S': 0,
            'C5_S': 0,
            'XPAS': 0.1,
            'KPOS': 1,
            'XCE': 0,
            'YCE': 0,
            'ALE': 0,
    }
    """Parameters of the command, with their default value, their description and optinally an index used by other 
    commands (e.g. fit)."""

    def __str__(s):
        command = []
        c = f"""
            {super().__str__().rstrip()}
            {s.IL}
            {s.XL:.12e} {s.R0:.12e} {s.B0:.12e}
            {s.X_E:.12e} {s.LAM_E:.12e}
            {s.NCE} {s.C0_E:.12e} {s.C1_E:.12e} {s.C2_E:.12e} {s.C3_E:.12e} {s.C4_E:.12e} {s.C5_E:.12e}
            {s.X_S:.12e} {s.LAM_S:.12e}
            {s.NCS} {s.C0_S:.12e} {s.C1_S:.12e} {s.C2_S:.12e} {s.C3_S:.12e} {s.C4_S:.12e} {s.C5_S:.12e}
            {s.XPAS:.12e}  
            """
        command.append(c)

        if s.KPOS not in (1, 2):
            raise _ZgoubidooException("KPOS must be equal to 1 or 2")

        if s.KPOS == 1:
            c = f"""
            {s.KPOS} {s.XCE:.12e} {s.YCE:.12e} {s.ALE:.12e}
            """
            command.append(c)
        elif s.KPOS == 2:
            c = f"""
            {s.KPOS} {s.XCE:.12e} {s.YCE:.12e} {s.ALE:.12e}
            """
            command.append(c)

        return ''.join(map(lambda _: _.rstrip(), command))


class PS170(Magnet):
    """Simulation of a round shape dipole magnet.

    TODO

    Examples:
        >>> PS170('PS170', IL=2, XL=2 * _ureg.m, R0 = 1.5 * _ureg.m, B0 = 1 * _ureg.tesla)
    """
    KEYWORD = 'PS170'
    """Keyword of the command used for the Zgoubi input data."""

    PARAMETERS = {
        'IL': (2, 'print field and coordinates along trajectories'),
        'XL': (1 * _ureg.m, 'Length of the element'),
        'R0': (1 * _ureg.m, ', radius of the circular dipole'),
        'B0': (0 * _ureg.tesla, 'field'),
        'XPAS': (1.0 * _ureg.mm, 'Integration step'),
        'KPOS': (0, ),
        'XCE': (0 * _ureg.cm, ''),
        'YCE': (0 * _ureg.cm, ''),
        'ALE': (0 * _ureg.degree, ''),
    }
    """Parameters of the command, with their default value, their description and optinally an index used by other 
    commands (e.g. fit)."""

    def __str__(self) -> str:
        if self.KPOS not in (0, 1, 2):
            raise _ZgoubidooException("KPOS must be in (0, 1, 2)")
        return f"""
        {super().__str__().rstrip()}
        {int(self.IL):d}
        {_cm(self.XL):.12e} {_cm(self.R0):.12e} {_kilogauss(self.B0):.12e}
        {_cm(self.XPAS):.12e}  
        {int(self.KPOS):d} {_cm(self.XCE):.12e} {_cm(self.YCE):.12e} {_radian(self.ALE):.12e}
        """


class Quadisex(CartesianMagnet):
    """Sharp edge magnetic multipoles.

    TODO
    """
    KEYWORD = 'QUADISEX'
    """Keyword of the command used for the Zgoubi input data."""

    PARAMETERS = {
        'IL': 2,
        'XL': 0,
        'R0': 0,
        'B0': 0,
        'N': 0,
        'EB1': 0,
        'EB2': 0,
        'EG1': 0,
        'EG2': 0,
        'XPAS': 0.1,
        'KPOS': 1,
        'XCE': 0,
        'YCE': 0,
        'ALE': 0,
    }
    """Parameters of the command, with their default value, their description and optinally an index used by other 
    commands (e.g. fit)."""

    def __str__(s):
        command = []
        c = f"""
                {super().__str__().rstrip()}
                {s.IL}
                {s.XL:.12e} {s.R0:.12e} {s.B0:.12e}
                {s.N:.12e} {s.EB1:.12e} {s.EB2:.12e} {s.EG1:.12e} {s.EG2:.12e} 
                {s.XPAS:.12e}  
                """
        command.append(c)

        if s.KPOS not in (1, 2):
            raise _ZgoubidooException("KPOS must be equal to 1 or 2")

        if s.KPOS == 1:
            c = f"""
                {s.KPOS} {s.XCE:.12e} {s.YCE:.12e} {s.ALE:.12e}
                """
            command.append(c)
        elif s.KPOS == 2:
            c = f"""
                {s.KPOS} {s.XCE:.12e} {s.YCE:.12e} {s.ALE:.12e}
                """
            command.append(c)

        return ''.join(map(lambda _: _.rstrip(), command))


class Quadrupole(CartesianMagnet):
    """Quadrupole magnet.

    TODO
    """
    KEYWORD = 'QUADRUPO'
    """Keyword of the command used for the Zgoubi input data."""

    PARAMETERS = {
        'IL': (2, 'Print field and coordinates along trajectories'),
        'XL': (0 * _ureg.centimeter, 'Magnet length'),
        'R0': (1.0 * _ureg.centimeter, 'Radius of the pole tips'),
        'B0': (0 * _ureg.kilogauss, 'Field at pole tips'),
        'XE': (0 * _ureg.centimeter, 'Entrance face integration zone for the fringe field'),
        'LAM_E': (0 * _ureg.centimeter, 'Entrance face fringe field extent'),
        'C0_E': 0,
        'C1_E': 1,
        'C2_E': 0,
        'C3_E': 0,
        'C4_E': 0,
        'C5_E': 0,
        'XS': (0 * _ureg.centimeter, 'Exit face integration zone for the fringe field'),
        'LAM_S': (0 * _ureg.centimeter, 'Exit face fringe field extent'),
        'C0_S': 0,
        'C1_S': 1,
        'C2_S': 0,
        'C3_S': 0,
        'C4_S': 0,
        'C5_S': 0,
        'XPAS': (0.1 * _ureg.centimeter, 'Integration step'),
        'KPOS': (1, 'Misalignment type'),
        'XCE': (0 * _ureg.centimeter, 'x offset'),
        'YCE': (0 * _ureg.centimeter, 'y offset'),
        'ALE': 0 * _ureg.radian,
        'COLOR': ('blue', 'Magnet color for plotting.'),
    }
    """Parameters of the command, with their default value, their description and optinally an index used by other 
    commands (e.g. fit)."""

    def post_init(self, **kwargs):
        """

        Args:
            **kwargs:

        Returns:

        """
        if _cm(self.XE) == 0 and _cm(self.R0) != 0:
            self.XE = 2 * self.R0
        if _cm(self.XS) == 0 and _cm(self.R0) != 0:
            self.XS = 2 * self.R0

    def __str__(s):
        return f"""
        {super().__str__().rstrip()}
        {s.IL}
        {_cm(s.XL):.12e} {_cm(s.R0):.12e} {_kilogauss(s.B0):.12e}
        {_cm(s.XE):.12e} {_cm(s.LAM_E):.12e}
        6 {s.C0_E:.12e} {s.C1_E:.12e} {s.C2_E:.12e} {s.C3_E:.12e} {s.C4_E:.12e} {s.C5_E:.12e}
        {_cm(s.XS):.12e} {_cm(s.LAM_S):.12e}
        6 {s.C0_S:.12e} {s.C1_S:.12e} {s.C2_S:.12e} {s.C3_S:.12e} {s.C4_S:.12e} {s.C5_S:.12e}
        {_cm(s.XPAS)}
        {s.KPOS} {_cm(s.XCE):.12e} {_cm(s.YCE):.12e} {_radian(s.ALE):.12e}
        """

    @property
    def gradient(self):
        """Quadrupolar gradient (field at pole tip divided by the bore radius."""
        return self.B0 / self.R0

    @gradient.setter
    def gradient(self, g):
        print("hello")
        self.B0 = g * self.R0

    def align(self, mode=''):
        self.KPOS = 1
        self.XCE = 0.0 * _ureg.centimeter
        self.YCE = 0.0 * _ureg.centimeter
        self.ALE = 0.0 * _ureg.radians
        return self


class SexQuad(CartesianMagnet):
    """Sharp edge magnetic multipole.

    TODO
    """
    KEYWORD = 'SEXQUAD'
    """Keyword of the command used for the Zgoubi input data."""

    PARAMETERS = {
        'IL': 2,
        'XL': 0,
        'R0': 0,
        'N': 0,
        'EB1': 0,
        'EB2': 0,
        'EG1': 0,
        'EG2': 0,
        'XPAS': 0.1,
        'KPOS': 1,
        'XCE': 0,
        'YCE': 0,
        'ALE': 0,
    }
    """Parameters of the command, with their default value, their description and optinally an index used by other 
    commands (e.g. fit)."""

    def __str__(s):
        command = []
        c = f"""
                    {super().__str__().rstrip()}
                    {s.IL}
                    {s.XL:.12e} {s.R0:.12e} {s.B0:.12e}
                    {s.N:.12e} {s.EB1:.12e} {s.EB2:.12e} {s.EG1:.12e} {s.EG2:.12e} 
                    {s.XPAS:.12e}  
                    """
        # Coefficients for the calculation of B.
        # if Y > 0 : B = EB1 and G = EG1;
        # if Y < 0: B = EB2 and G = EG2.
        command.append(c)

        if s.KPOS not in (1, 2):
            raise _ZgoubidooException("KPOS must be equal to 1 or 2")

        if s.KPOS == 1:  # XCE, YCE and ALE set to 0 and unused
            c = f"""
                    {s.KPOS} {s.XCE:.12e} {s.YCE:.12e} {s.ALE:.12e}
                    """
            command.append(c)
        elif s.KPOS == 2:  # Elements are misaligned
            c = f"""
                    {s.KPOS} {s.XCE:.12e} {s.YCE:.12e} {s.ALE:.12e}
                    """
            command.append(c)

        return ''.join(map(lambda _: _.rstrip(), command))


class Sextupole(CartesianMagnet):
    """Sextupole magnet.

    TODO
    """
    KEYWORD = 'SEXTUPOL'
    """Keyword of the command used for the Zgoubi input data."""

    PARAMETERS = {
        'IL': 2,
        'XL': 0,
        'R0': 0,
        'B0': 0,
        'X_E': 0,
        'LAM_E': 0,
        'NCE': 0,
        'C0_E': 0,
        'C1_E': 0,
        'C2_E': 0,
        'C3_E': 0,
        'C4_E': 0,
        'C5_E': 0,
        'X_S': 0,
        'LAM_S': 0,
        'NCS': 0,
        'C0_S': 0,
        'C1_S': 0,
        'C2_S': 0,
        'C3_S': 0,
        'C4_S': 0,
        'C5_S': 0,
        'XPAS': 0.1,
        'KPOS': 1,
        'XCE': 0,
        'YCE': 0,
        'ALE': 0,
    }
    """Parameters of the command, with their default value, their description and optinally an index used by other 
    commands (e.g. fit)."""

    def __str__(s):
        command = []
        c = f"""
                {super().__str__().rstrip()}
                {s.IL}
                {s.XL:.12e} {s.R0:.12e} {s.B0:.12e}
                {s.X_E:.12e} {s.LAM_E:.12e}
                {s.NCE} {s.C0_E:.12e} {s.C1_E:.12e} {s.C2_E:.12e} {s.C3_E:.12e} {s.C4_E:.12e} {s.C5_E:.12e}
                {s.X_S:.12e} {s.LAM_S:.12e}
                {s.NCS} {s.C0_S:.12e} {s.C1_S:.12e} {s.C2_S:.12e} {s.C3_S:.12e} {s.C4_S:.12e} {s.C5_S:.12e}
                {s.XPAS:.12e}  
                """
        command.append(c)

        if s.KPOS not in (1, 2):
            raise _ZgoubidooException("KPOS must be equal to 1 or 2")

        if s.KPOS == 1:  # XCE, YCE and ALE set to 0 and unused
            c = f"""
                {s.KPOS} {s.XCE:.12e} {s.YCE:.12e} {s.ALE:.12e}
                """
            command.append(c)
        elif s.KPOS == 2:  # Elements are misaligned
            c = f"""
                {s.KPOS} {s.XCE:.12e} {s.YCE:.12e} {s.ALE:.12e}
                """
            command.append(c)

        return ''.join(map(lambda _: _.rstrip(), command))


class Solenoid(CartesianMagnet):
    """Solenoid.

    .. rubric:: Zgoubi manual description

    The solenoidal m􏰛agnet has an effective length XL, a mean radius R0 and an asymptotic field B0 = μ0 NI/XL,
    wherein BX is the longitudinal field component, and NI the number of Ampere-Turns.

    The distance of ray-tracing beyond the effective length XL, is XE at the entrance, and XS at the exit.
    """
    KEYWORD = 'SOLENOID'
    """Keyword of the command used for the Zgoubi input data."""

    PARAMETERS = {
        'IL': (2, 'Print field and coordinates along trajectories'),
        'XL': (0 * _ureg.centimeter, 'Magnet length'),
        'R0': (1.0 * _ureg.centimeter, 'Radius'),
        'B0': (0 * _ureg.kilogauss, 'Asymptotic field'),
        'XE': (0 * _ureg.centimeter, 'Entrance face integration zone for the fringe field'),
        'XS': (0 * _ureg.centimeter, 'Exit face integration zone for the fringe field'),
        'XPAS': (0.1 * _ureg.centimeter, 'Integration step'),
        'KPOS': (1, 'Misalignment type'),
        'XCE': (0 * _ureg.centimeter, 'x offset'),
        'YCE': (0 * _ureg.centimeter, 'y offset'),
        'ALE': 0 * _ureg.radian,
    }
    """Parameters of the command, with their default value, their description and optinally an index used by other 
    commands (e.g. fit)."""

    def __str__(s):
        return f"""
        {super().__str__().rstrip()}
        {s.IL}
        {_cm(s.XL):.12e} {_cm(s.R0):.12e} {_kilogauss(s.B0):.12e}
        {_cm(s.XE):.12e} {_cm(s.XS):.12e}
        {_cm(s.XPAS)}
        {s.KPOS} {_cm(s.XCE):.12e} {_cm(s.YCE):.12e} {_radian(s.ALE):.12e}
        """


class Undulator(Magnet):
    """Undulator magnet.

    TODO
    """
    KEYWORD = 'UNDULATOR'
    """Keyword of the command used for the Zgoubi input data."""


class Venus(Magnet):
    """Simulation of a rectangular shaped dipole magnet.

    TODO
    """
    KEYWORD = 'VENUS'
    """Keyword of the command used for the Zgoubi input data."""

    PARAMETERS = {
        'IL': (2, ),
        'XL': (100 * _ureg.centimeter,),
        'YL': (100 * _ureg.centimeter,),
        'B0': (10 * _ureg.kilogauss,),
        'XPAS': (0.1 * _ureg.centimeter,),
        'KPOS': 1,
        'XCE': (0 * _ureg.centimeter,),
        'YCE': (0 * _ureg.centimeter,),
        'ALE': (0 * _ureg.radian,),
    }
    """Parameters of the command, with their default value, their description and optinally an index used by other 
    commands (e.g. fit)."""

    def __str__(self) -> str:
        if self.KPOS not in (0, 1, 2):
            raise _ZgoubidooException("KPOS must be in (0, 1, 2)")
        return f"""
        {super().__str__().rstrip()}
        {int(self.IL):d}
        {_cm(self.XL):.12e} {_cm(self.YL):.12e} {_kilogauss(self.B0):.12e}
        {_cm(self.XPAS):.12e}  
        {int(self.KPOS):d} {_cm(self.XCE):.12e} {_cm(self.YCE):.12e} {_radian(self.ALE):.12e}
        """<|MERGE_RESOLUTION|>--- conflicted
+++ resolved
@@ -86,40 +86,6 @@
         """
         pass
 
-<<<<<<< HEAD
-    def plot_field_profile(self, ax, fit: Optional[lmfit.model.ModelResult] = None):
-        """
-
-        Args:
-            ax:
-            fit:
-
-        Returns:
-
-        """
-        if self.field_map is None:
-            raise Exception("Define a field map!")
-        ax.plot(
-            _np.linalg.norm(self.reference_trajectory() - self.reference_trajectory()[0], axis=1),
-            -self.field_map.sample(
-                self.reference_trajectory(),
-                field_component=self.REFERENCE_FIELD_COMPONENT
-            ),
-            'bo',
-            markersize=3,
-            label='Field map data points',
-        )
-        if fit is not None:
-            ax.plot(
-                _np.linalg.norm(self.reference_trajectory() - self.reference_trajectory()[0], axis=1),
-                fit.best_fit,
-                'r-',
-                label='Enge fit'
-            )
-        ax.legend()
-
-=======
->>>>>>> 58c40920
 
 class CartesianMagnetType(MagnetType):
     """Type for cartesian magnets."""
