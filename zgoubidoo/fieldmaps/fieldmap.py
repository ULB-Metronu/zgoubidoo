"""Field map module."""
from typing import Optional, Union, Tuple
import os
import lmfit
import numpy as np
import pandas as pd
from scipy import interpolate
from lmfit import Model as _Model


def load_mesh_data(file: str, path: str = '.'): # -> List[np.array]:
    """
    Load a mesh data file and creates a complete mesh grid using numpy.

    Args:
        file: the file containing the mesh data
        path: path to the mesh data file

    Returns:
        A Numpy mesh grid (list of arrays).
    """
    with open(os.path.join(path, file)) as f:
        _, x_dim, y_dim, z_dim, _, _ = tuple(map(int, f.readline().split()))
        data = np.array(list(map(float, ' '.join(f.readlines()).split())))
    x = data[0:x_dim]
    y = data[x_dim:x_dim + y_dim]
    z = data[x_dim + y_dim:x_dim + y_dim + z_dim]
    return np.meshgrid(x, y, z, indexing='ij')


def load_field_data(file: str, path: str = '.') -> pd.DataFrame:
    """

    Args:
        file: the file containing the field map data
        path: path to the field mpa data file

    Returns:
        A DataFrame containing the field data.
    """
    return pd.read_csv(os.path.join(path, file), sep=r'\s+', names=['BX', 'BY', 'BZ', 'M'], header=None)


def load_opera_fieldmap_with_mesh(field_file: str, mesh_file: str, path: str = '.') -> pd.DataFrame:
    """

    Args:
        field_file: the file containing the field map data
        mesh_file: the file containing the mesh data
        path: path to the field mpa data files

    Returns:
        A Numpy array containing the mesh points and the associated field values.
    """
    x, y, z = [c.reshape((np.prod(c.shape),)) for c in load_mesh_data(file=mesh_file, path=path)]
    print(x,y,z)
    f = load_field_data(file=field_file, path=path).values.T.reshape((4, np.prod(x.shape)))
<<<<<<< HEAD
    return pd.DataFrame(np.array([x, y, z, *f]).T,columns=['X', 'Y', 'Z', 'BX', 'BY', 'BZ', 'MATCODE'],)
=======
    return pd.DataFrame(
        np.array([x, y, z, *f]).T,
        columns=['X', 'Y', 'Z', 'BX', 'BY', 'BZ', 'MATCODE'],
    )
>>>>>>> 1ba445e3


def load_opera_fieldmap(file: str, path: str = '.') -> pd.DataFrame:
    """

    Args:
        file: the file containing the field map data
        path: path to the field mpa data file

    Returns:
        A Numpy array containing the mesh points and the associated field values.
    """
    return pd.read_csv(os.path.join(path, file), skiprows=9, sep=r'\s+', header=None, names=[
        'X', 'Y', 'Z', 'BX', 'BY', 'BZ', 'MATCODE',
    ])


def enge(s: Union[float, np.array],
         ce_0: float = 0.0,
         ce_1: float = 1.0,
         ce_2: float = 0.0,
         ce_3: float = 0.0,
         ce_4: float = 0.0,
         ce_5: float = 0.0,
         cs_0: float = 0.0,
         cs_1: float = 1.0,
         cs_2: float = 0.0,
         cs_3: float = 0.0,
         cs_4: float = 0.0,
         cs_5: float = 0.0,
         lam_e: float = 1.0,
         lam_s: float = 1.0,
         offset_e: float = -1.0,
         offset_s: float = 1.0,
         amplitude: float = 1.0,
         field_offset: float = 0.0,
         ) -> Union[float, np.array]:
    """
    Enge function for the modelling of fringe fields.

    Args:
        s: the coordinate (can be a numpy array)
        ce_0: zero-th order coefficient for the entrance fringe
        ce_1: first order coefficient for the entrance fringe (usually set to 1)
        ce_2: second order coefficent for the entrance fringe
        ce_3: third order coefficient for the entrance fringe
        ce_4: fourth order coefficient for the entrance fringe
        ce_5: fifth order coefficient for the entrance fringe
        cs_0: zero-th order coefficient for the exit fringe
        cs_1: first order coefficient for the exit fringe (usually set to 1)
        cs_2: second order coefficient for the exit fringe
        cs_3: third order coefficient for the exit fringe
        cs_4: fourth order coefficient for the exit fringe
        cs_5: fifth order coefficient for the exit fringe
        lam_e: characteristic length of the entrance fringe
        lam_s: characteristic length of the exit fringe
        offset_e: offset for the positionning of the entrance fall-off
        offset_s: offset for the positionning of the exit fall-off
        amplitude: field amplitude (not necesserally equal to the maximum)
        field_offset: field offset

    Returns:
        the value of the Enge function at coordinate s.
    """
    p_e = ce_0 + ce_1 * (-(s - offset_e) / lam_e) + ce_2 * (-(s - offset_e) / lam_e) ** 2 + ce_3 * (
                -(s - offset_e) / lam_e) ** 3 + ce_4 * (-(s - offset_e) / lam_e) ** 4 + ce_5 * (
                      -(s - offset_e) / lam_e) ** 5
    p_s = cs_0 + cs_1 * ((s - offset_s) / lam_s) + cs_2 * ((s - offset_s) / lam_s) ** 2 + cs_3 * (
                (s - offset_s) / lam_s) ** 3 + cs_4 * ((s - offset_s) / lam_s) ** 4 + cs_5 * (
                      (s - offset_s) / lam_s) ** 5
    return amplitude * ((1 / (1 + np.exp(p_e))) + (1 / (1 + np.exp(p_s))) - 1) + field_offset


class EngeModel(_Model):
    """Enge model to be used with lmfit."""
    def __init__(self):
        super().__init__(enge)
        self._params = None

    @property
    def params(self):
        """The parameters of the Enge model (interface to `lmfit.Model.make_params()`)."""
        if self._params is None:
            self._params = self.make_params()
        return self._params


class FieldMap:
    """
    TODO
    """
    def __init__(self, field_map: pd.DataFrame):
        """

        Args:
            field_map:
        """
        self._data = field_map
        self._reference_trajectory: Optional[np.array] = None
        self._field_profile_fit: Optional[np.array] = None

    def __repr__(self):
        return self._data.__repr__()

    @classmethod
    def load_from_opera(cls, file: str, path: str = '.'):
        """
        Factory method to load a field map from a Opera output file.

        Args:
            file: the file containing the field map data
            path: path to the field mpa data file

        Returns:
            A FieldMap loaded from file.
        """
        return cls(field_map=load_opera_fieldmap(file=file, path=path))

    @classmethod
    def load_from_opera_with_mesh(cls, field_file: str, mesh_file: str, path: str = '.'):
        """
        Factory method to load a field map from Opera output files (field map and mesh definition).

        Args:
            field_file: the file containing the field map data
            mesh_file: the file containing the mesh data
            path: path to the field mpa data files

        Returns:
            A FieldMap loaded from files.
        """
        return cls(field_map=load_opera_fieldmap_with_mesh(field_file=field_file, mesh_file=mesh_file, path=path))

    @property
    def df(self):
        """Field map dataframe."""
        return self._data

    @property
    def data(self):
        """Field map raw data in a numpy array."""
        return self._data.values

    @property
    def reference_trajectory(self) -> np.array:
        """Reference trajectory attached to the field map."""
        return self._reference_trajectory

    @property
    def field_profile_fit(self) -> np.array:
        """Fit of the field profile."""
        return self._field_profile_fit

    @property
    def mesh_sampling_x(self) -> Tuple[np.array, int]:
        """Sampling points of the field map along the X axis."""
        return self.mesh_sampling_along_axis(axis=0)

    @property
    def mesh_sampling_y(self) -> Tuple[np.array, int]:
        """Sampling points of the field map along the Y axis."""
        return self.mesh_sampling_along_axis(axis=1)

    @property
    def mesh_sampling_z(self) -> Tuple[np.array, int]:
        """Sampling points of the field map along the Z axis."""
        return self.mesh_sampling_along_axis(axis=2)

    def mesh_sampling_along_axis(self, axis: int) -> Tuple[np.array, int]:
        """
        Sampling points of the field map along a given axis.

        Args:
            axis: the index of the axis.

        Returns:
            A numpy array containing the data points of the field map sampling.
        """
        _ = np.unique(self.data[:, axis])
        return _, len(_)

    def translate(self, x: float = 0, y: float = 0, z: float = 0):
        """

        Args:
            x:
            y:
            z:

        Returns:

        """
        self._data['X'] -= x
        self._data['Y'] -= y
        self._data['Z'] -= z
        return self

    def rotate(self):
        """TODO"""
        pass

    def slice(self, slicing: str = 'Z == 0'):
        """
        Slices the field map following a slicing query.

        Args:
            slicing: the slicing query string

        Returns:
            The object itself (allows method chaining).
        """
        self._data.query(slicing, inplace=True)
        return self

    def sample(self, points, field_component: str = 'MOD', method: str = 'nearest'):
        """

        Args:
            points:
            field_component: field component to be sampled ('BX', 'BY', 'BZ' or 'MOD')
            method: method used for the grid interpolation ('nearest' or 'linear')

        Returns:

        """
        # The lambda trick is used so that the modulus is only computed if needed
        field_components = {
            'BX': lambda: self.data[:, 3],
            'BY': lambda: self.data[:, 4],
            'BZ': lambda: self.data[:, 5],
            'MOD': lambda: np.sqrt((self.data[:, 3:6] * self.data[:, 3:6]).sum(axis=1)),
        }
        return interpolate.griddata(self.data[:, 0:3], field_components[field_component](), points, method=method)

    def attach_cartesian_trajectory(self,
                                    axis: int = 0,
                                    lower: Optional[float] = None,
                                    upper: Optional[float] = None,
                                    samples: Optional[int] = None,
                                    offset_x: float = 0.0,
                                    offset_y: float = 0.0,
                                    offset_z: float = 0.0,
                                    ):
        """
        TODO: support arbitrary rotations

        Args:
            axis:
            lower:
            upper:
            samples:
            offset_x:
            offset_y:
            offset_z:

        Returns:

        """
        length_sampling = samples or self.mesh_sampling_along_axis(axis)[1]
        lower = lower or np.min(self.mesh_sampling_along_axis(axis)[0])
        upper = upper or np.max(self.mesh_sampling_along_axis(axis)[0])
        sampling = np.linspace(lower, upper, length_sampling)
        zeros = np.zeros(length_sampling)
        if axis == 'X':
            v = [sampling, zeros, zeros]
        elif axis == 'Y':
            v = [zeros, sampling, zeros]
        elif axis == 'Z':
            v = [zeros, zeros, sampling]
        else:
            raise ValueError("Invalid value for 'axis'.")
        v[0] += offset_x
        v[1] += offset_y
        v[2] += offset_z
        self._reference_trajectory = np.stack(v).T
        return self

    def attach_polar_trajectory(self,
                                radius: float,
                                lower_angle: float,
                                upper_angle: float,
                                samples: int,
                                plane: str = 'XY',
                                offset_x: float = 0.0,
                                offset_y: float = 0.0,
                                offset_z: float = 0.0,
                                ):
        """

        Args:
            radius:
            lower_angle:
            upper_angle:
            samples:
            plane:
            offset_x:
            offset_y:
            offset_z:

        Returns:

        """

        angles = np.linspace(lower_angle, upper_angle, samples)
        x = np.cos(angles) * radius
        y = np.sin(angles) * radius
        zeros = np.zeros(samples)
        if plane == 'XY':
            v = [x, y, zeros]
        elif plane == 'YZ':
            v = [zeros, x, y]
        elif plane == 'XZ':
            v = [x, zeros, y]
        else:
            raise ValueError("Invalid value for 'plane'.")
        v[0] += offset_x
        v[1] += offset_y
        v[2] += offset_z
        self._reference_trajectory = np.stack(v).T
        return self

    def fit_field_profile(self,
                          model: Optional[lmfit.Model] = None,
                          field_component: str = 'MOD',
                          sampling_method: str = 'nearest') -> lmfit.model.ModelResult:
        """

        Args:
            model:
            field_component:
            sampling_method:

        Returns:

        """
        model = model or EngeModel()
        fit = model.fit(
            self.sample(self.reference_trajectory, field_component=field_component, method=sampling_method),
            model.params,
            s=np.linalg.norm(self.reference_trajectory - self.reference_trajectory[0], axis=1),
        )
        self._field_profile_fit = fit
        return fit

    def plot_field_profile(self, ax, field_component: str = 'MOD', sampling_method: str = 'nearest'):
        """

        Args:
            ax:
            field_component:
            sampling_method:

        Returns:

        """
        if self.reference_trajectory is not None:
            ax.plot(
                np.linalg.norm(self.reference_trajectory - self.reference_trajectory[0], axis=1),
                self.sample(self.reference_trajectory, field_component=field_component, method=sampling_method),
                'bo',
                ms=1,
            )
        if self.field_profile_fit is not None:
            ax.plot(
                np.linalg.norm(self._reference_trajectory - self._reference_trajectory[0], axis=1),
                self.field_profile_fit.best_fit,
                'r-',
            )

    def plot_field_map(self, ax, field_component: str, plane1: int = 0, plane2: int = 2, bins: int = 50):
        """

        Args:
            ax:
            field_component:
            plane1:
            plane2:
            bins:

        Returns:

        """
        ax.hist2d(self.data[:, plane1], self.data[:, plane2], weights=self.df[field_component], bins=bins)
        if self.reference_trajectory is not None:
            ax.plot(self.reference_trajectory[:, plane1], self.reference_trajectory[:, plane2], linewidth=5)

    def export_for_bdsim(self, method: str = 'nearest'):
        """

        Args:
            method: method used for the grid interpolation ('nearest' or 'linear')

        Returns:

        """
        new_mesh = np.mgrid[
                   self.mesh_sampling_x[0].min():self.mesh_sampling_x[0].max():100j,
                   self.mesh_sampling_y[0].min():self.mesh_sampling_y[0].max():100j,
                   self.mesh_sampling_z[0].min():self.mesh_sampling_z[0].max():100j
                   ].T.reshape(100 ** 3, 3)

        fx = -self.sample(new_mesh, field_component='BX', method=method)
        fy = -self.sample(new_mesh, field_component='BY', method=method)
        fz = -self.sample(new_mesh, field_component='BZ', method=method)
        return np.concatenate([new_mesh, np.stack([fx, fy, fz]).T], axis=1)<|MERGE_RESOLUTION|>--- conflicted
+++ resolved
@@ -55,14 +55,10 @@
     x, y, z = [c.reshape((np.prod(c.shape),)) for c in load_mesh_data(file=mesh_file, path=path)]
     print(x,y,z)
     f = load_field_data(file=field_file, path=path).values.T.reshape((4, np.prod(x.shape)))
-<<<<<<< HEAD
-    return pd.DataFrame(np.array([x, y, z, *f]).T,columns=['X', 'Y', 'Z', 'BX', 'BY', 'BZ', 'MATCODE'],)
-=======
     return pd.DataFrame(
         np.array([x, y, z, *f]).T,
         columns=['X', 'Y', 'Z', 'BX', 'BY', 'BZ', 'MATCODE'],
     )
->>>>>>> 1ba445e3
 
 
 def load_opera_fieldmap(file: str, path: str = '.') -> pd.DataFrame:
