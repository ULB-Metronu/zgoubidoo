from .commands import Command, ZgoubidoException
import matplotlib.patches as patches
from .. import ureg, Q_


class Magnet(Command):
    """Base class for all magnetic elements."""

    def align(self, *args, **kwargs):
        return self


class AGSMainMagnet(Magnet):
    """AGS main magnet."""
    KEYWORD = 'AGSMM'


class AGSQuadrupole(Magnet):
    """AGS quadrupole."""
    KEYWORD = 'AGSQUAD'

    PARAMETERS = {

    }


class Aimant(Magnet):
    """Generation of dipole mid-plane 2-D map, polar frame."""
    KEYWORD = 'AIMANT'

    PARAMETERS = {
        'NFACE': 2,
        'IC': 0,  # 1, 2: print field map
        'IL': 0,  # 1, 2: print field and coordinates on trajectores
        'IAMAX': 0,
        'IRMAX': 0,
        'B0': 0,
        'N': 0,
        'B': 0,
        'G': 0,
        'AT': 0,
        'ACENT': 0,
        'RM': 0,
        'RMIN': 0,
        'RMAX': 0,
        'LAM_E': 0,
        'XI_E': 0,
        'NCE': 0,
        'C0_E': 0,
        'C1_E': 0,
        'C2_E': 0,
        'C3_E': 0,
        'C4_E': 0,
        'C5_E': 0,
        'SHIFT_E': 0,
        'OMEGA_E': 0,
        'THETA_E': 0,
        'R1_E': 1e9,
        'U1_E': -1e9,
        'U2_E': 1e9,
        'R2_E': 1e9,
        'LAM_S': 0,
        'XI_S': 0,
        'NCS': 0,
        'C0_S': 0,
        'C1_S': 0,
        'C2_S': 0,
        'C3_S': 0,
        'C4_S': 0,
        'C5_S': 0,
        'SHIFT_S': 0,
        'OMEGA_S': 0,
        'THETA_S': 0,
        'R1_S': 1e9,
        'U1_S': -1e9,
        'U2_S': 1e9,
        'R2_S': 1e9,
        'LAM_L': 0,
        'XI_L': 0,
        'NCL': 0,
        'C0_L': 0,
        'C1_L': 0,
        'C2_L': 0,
        'C3_L': 0,
        'C4_L': 0,
        'C5_L': 0,
        'SHIFT_L': 0,
        'OMEGA_L': 0,
        'THETA_L': 0,
        'R1_L': 1e9,
        'U1_L': -1e9,
        'U2_L': 1e9,
        'R2_L': 1e9,
        'RM3': 0,
        'NBS': 0,
        'R0': 0,
        'DELTAB': 0,
        'THETA_0': 0,
        'IORDRE': 4,
        'XPAS': 0.1,
        'KPOS': 2,
        'RE': 0,
        'TE': 0,
        'RS': 0,
        'TS': 0,
        'DP': 0,
        'SHIM_R1': [],
        'SHIM_R2': [],
        'SHIM_THETA1': [],
        'SHIM_THETA2': [],
        'SHIM_LAMBDA': [],
        'SHIM_GAMMA': [],
        'SHIM_ALPHA': [],
        'SHIM_BETA': [],
        'SHIM_MU': [],
    }

    def __str__(s):
        command = []
        if s.NFACE not in (2, 3):
            raise ZgoubidoException(f"Error : Zgoubido does not support NFACE = {s.NFACE}")

        c = f"""
                {super().__str__().rstrip()}
                {s.NFACE} {s.IC} {s.IL}
                {s.IAMAX} {s.IRMAX}
                {s.B0:.12e} {s.N:.12e} {s.B:.12e} {s.G:.12e}
                {s.AT:.12e} {s.ACENT:.12e} {s.RM:.12e} {s.RMIN:.12e} {s.RMAX:.12e}
                {s.LAM_E:.12e} {s.XI_E:.12e}
                {s.NCE} {s.C0_E:.12e} {s.C1_E:.12e} {s.C2_E:.12e} {s.C3_E:.12e} {s.C4_E:.12e} {s.C5_E:.12e} {s.SHIFT_E:.12e}
                {s.OMEGA_E:.12e} {s.THETA_E:.12e} {s.R1_E:.12e} {s.U1_E:.12e} {s.U2_E:.12e} {s.R2_E:.12e}
                {s.LAM_S:.12e} {s.XI_S:.12e}
                {s.NCS} {s.C0_S:.12e} {s.C1_S:.12e} {s.C2_S:.12e} {s.C3_S:.12e} {s.C4_S:.12e} {s.C5_S:.12e} {s.SHIFT_S:.12e}
                {s.OMEGA_S:.12e} {s.THETA_S:.12e} {s.R1_S:.12e} {s.U1_S:.12e} {s.U2_S:.12e} {s.R2_S:.12e}
            """
        command.append(c)

        if s.NFACE == 3:
            c = f"""
                    {s.LAM_L:.12e} {s.XI_L:.12e}
                    {s.NCL} {s.C0_L:.12e} {s.C1_L:.12e} {s.C2_L:.12e} {s.C3_L:.12e} {s.C4_L:.12e} {s.C5_L:.12e} {s.SHIFT_L:.12e}
                    {s.OMEGA_L:.12e} {s.THETA_L:.12e} {s.R1_L:.12e} {s.U1_L:.12e} {s.U2_L:.12e} {s.R2_L:.12e} {s.RM3:.12e}
                """
            command.append(c)

        if s.NBS == 0:
            command.append(f"""
                {s.NBS}
                """)
        elif s.NBS == -2:
            c = f"""
                    {s.NBS}
                    {s.R0:.12e} {s.DELTAB:.12e}
                    """
            command.append(c)
        elif s.NBS == -1:
            c = f"""
                    {s.NBS}
                    {s.THETA_0:.12e} {s.DELTAB:.12e}
                    """
            command.append(c)
        elif s.NBS >= 1:
            command.append(f"""
                {s.NBS}""")

            shim_r1 = len(s.SHIM_R1)
            shim_r2 = len(s.SHIM_R2)
            shim_theta1 = len(s.SHIM_THETA1)
            shim_theta2 = len(s.SHIM_THETA2)
            shim_lambda = len(s.SHIM_LAMBDA)
            shim_gamma = len(s.SHIM_GAMMA)
            shim_alpha = len(s.SHIM_ALPHA)
            shim_beta = len(s.SHIM_BETA)
            shim_mu = len(s.SHIM_MU)
            if shim_r1 \
                    == shim_r2 \
                    == shim_theta1 \
                    == shim_theta2 \
                    == shim_lambda \
                    == shim_gamma \
                    == shim_alpha \
                    == shim_beta \
                    == shim_mu:
                for i, j, k, l in zip(s.SHIM_R1, s.SHIM_R2, s.SHIM_THETA1, s.SHIM_LAMBDA):
                    command.append(f"""
                        {i:.12e} {j:.12e} {k:.12e} {l:.12e}
                        """)

                for i, j, k, l in zip(s.GAMMA, s.ALPHA, s.MU, s.BETA):
                    command.append(f"""
                                       {i:.12e} {j:.12e} {k:.12e} {l:.12e}
                                       """)
            else:
                raise ZgoubidoException('Error : The shim parameters lists must have the same lenghts')

        c = f"""
                {s.IORDRE}
                {s.XPAS:.12e}
                """
        command.append(c)

        if s.KPOS not in (1, 2):
            raise ZgoubidoException("KPOS must be equal to 1 or 2.")

        if s.KPOS == 2:
            if s.RE == 0:
                s.RE = s.RM
            if s.RS == 0:
                s.RS = s.RM
            c = f"""
                    {s.KPOS}
                    {s.RE:.12e} {s.TE:.12e} {s.RS:.12e} {s.TS:.12e}
                    """
            command.append(c)
        elif s.KPOS == 1:
            c = f"""
                    {s.KPOS}
                    {s.DP:.12e}
                    """
            command.append(c)

        return ''.join(map(lambda _: _.rstrip(), command))

class Bend(Magnet):
    """Bending magnet, Cartesian frame.
    Parameters:
        IL:
        XL (cm): magnet length (distance between EFB)

    """
    KEYWORD = 'BEND'

    PARAMETERS = {
        'IL': (2, "Print field and coordinates along trajectories"),
        'XL': (0.0 * ureg.centimeter, "Magnet length (straight reference frame)"),
        'SK': (0.0 * ureg.radian, "Skew angle"),
        'B1': (0.0 * ureg.kilogauss, "Dipole field"),
        'X_E': (0.0 * ureg.centimeter, "Integration zone extension (entrance face)"),
        'LAM_E': (0.0 * ureg.centimeter, "Fringe field extension (entrance face)"),
        'W_E': (0.0 * ureg.radian, "Wedge angle (entrance face)"),
        'C0_E': 0.0,
        'C1_E': 1.0,
        'C2_E': 0.0,
        'C3_E': 0.0,
        'C4_E': 0.0,
        'C5_E': 0.0,
        'X_S': (0.0 * ureg.centimeter, "Integration zone extension (exit face)"),
        'LAM_S': (0.0 * ureg.centimeter, "Fringe field extension (exit face)"),
        'W_S': (0.0 * ureg.radian, "Wedge angle (exit face)"),
        'C0_S': 0.0,
        'C1_S': 1.0,
        'C2_S': 0.0,
        'C3_S': 0.0,
        'C4_S': 0.0,
        'C5_S': 0.0,
        'XPAS': (0.0 * ureg.centimeter, "Integration step"),
        'KPOS': 3,
        'XCE': 0.0 * ureg.centimeter,
        'YCE': 0.0 * ureg.centimeter,
        'ALE': 0.0 * ureg.radian,
    }

    def __str__(s):
        return f"""
        {super().__str__().rstrip()}
        {s.IL}
        {s.XL.to('cm').magnitude:.12e} {s.SK.to('radian').magnitude:.12e} {s.B1.to('kilogauss').magnitude:.12e}
        {s.X_E.to('cm').magnitude:.12e} {s.LAM_E.to('cm').magnitude:.12e} {s.W_E.to('radian').magnitude:.12e}
        0 {s.C0_E} {s.C1_E} {s.C2_E:.12e} {s.C3_E:.12e} {s.C4_E:.12e} {s.C5_E:.12e}
        {s.X_S.to('cm').magnitude:.12e} {s.LAM_S.to('cm').magnitude:.12e} {s.W_S.to('radian').magnitude:.12e}
        0 {s.C0_S:.12e} {s.C1_S:.12e} {s.C2_S:.12e} {s.C3_S:.12e} {s.C4_S:.12e} {s.C5_S:.12e}
        {s.XPAS.to('cm').magnitude:.12e}
        {s.KPOS} {s.XCE.to('cm').magnitude:.12e} {s.YCE.to('cm').magnitude:.12e} {s.ALE.to('radian').magnitude:.12e}
        """

    def plot(self, ax):
        return ax


class Decapole(Magnet):
    """Decapole magnet."""
    KEYWORD = 'DECAPOLE'

    PARAMETERS = {
        'IL': 2,
        'XL': 0,
        'R0': 0,
        'B0': 0,
        'X_E': 0,
        'LAM_E': 0,
        'NCE': 0,
        'C0_E': 0,
        'C1_E': 0,
        'C2_E': 0,
        'C3_E': 0,
        'C4_E': 0,
        'C5_E': 0,
        'X_S': 0,
        'LAM_S': 0,
        'NCS': 0,
        'C0_S': 0,
        'C1_S': 0,
        'C2_S': 0,
        'C3_S': 0,
        'C4_S': 0,
        'C5_S': 0,
        'XPAS': 0.1,
        'KPOS': 1,
        'XCE': 0,
        'YCE': 0,
        'ALE': 0,
    }

    def __str__(s):
        command = []
        c = f"""
                {super().__str__().rstrip()}
                {s.IL}
                {s.XL:.12e} {s.R0:.12e} {s.B0:.12e}
                {s.X_E:.12e} {s.LAM_E:.12e}
                {s.NCE} {s.C0_E:.12e} {s.C1_E:.12e} {s.C2_E:.12e} {s.C3_E:.12e} {s.C4_E:.12e} {s.C5_E:.12e}
                {s.X_S:.12e} {s.LAM_S:.12e}
                {s.NCS} {s.C0_S:.12e} {s.C1_S:.12e} {s.C2_S:.12e} {s.C3_S:.12e} {s.C4_S:.12e} {s.C5_S:.12e}
                {s.XPAS:.12e}  
                """
        command.append(c)

        if s.KPOS not in (1, 2):
            raise ZgoubidoException("KPOS must be equal to 1 or 2")

        if s.KPOS == 1:  # XCE, YCE and ALE set to 0 and unused
            c = f"""
                {n.KPOS} {s.XCE:.12e} {s.YCE:.12e} {s.ALE:.12e}
                """
            command.append(c)
        elif s.KPOS == 2:  # Elements are misaligned
            c = f"""
                {n.KPOS} {s.XCE:.12e} {s.YCE:.12e} {s.ALE:.12e}
                """
            command.append(c)

        return ''.join(map(lambda _: _.rstrip(), command))

class Dipole(Magnet):
    """Dipole magnet, polar frame."""
    KEYWORD = 'DIPOLE'

    PARAMETERS = {
        'IL': (2, 'Print field and coordinates along trajectories'),
        'AT': (0 * ureg.degree, 'Total angular extent of the dipole'),
        'RM': (0 * ureg.kilogauss, 'Reference radius'),
        'ACENT': (0 * ureg.degree, 'Azimuth for positioning of EFBs'),
        'B0': (0 * ureg.kilogauss, 'Reference field'),
        'N': (0, 'Field index (radial quadrupolar)'),
        'B': (0, 'Field index (radial sextupolar)'),
        'G': (0, 'Field index (radial octupolar)'),
        'LAM_E': (0 * ureg.centimeter, 'Entrance fringe field extent (normally ≃ gap size)'),
        'C0_E': 0,
        'C1_E': 1,
        'C2_E': 0,
        'C3_E': 0,
        'C4_E': 0,
        'C5_E': 0,
        'SHIFT_E': (0 * ureg.centimeter, 'Shift of the EFB'),
        'OMEGA_E': 0,
        'THETA_E': 0,
        'R1_E': (1e9 * ureg.centimeter, 'Entrance EFB radius'),
        'U1_E': (1e9 * ureg.centimeter, 'Entrance EFB linear extent'),
        'U2_E': (1e9 * ureg.centimeter, 'Entrance EFB linear extent'),
        'R2_E': (1e9 * ureg.centimeter, 'Entrance EFB radius'),
        'LAM_S': (0 * ureg.centimeter, 'Exit fringe field extent (normally ≃ gap size)'),
        'C0_S': 0,
        'C1_S': 1,
        'C2_S': 0,
        'C3_S': 0,
        'C4_S': 0,
        'C5_S': 0,
        'SHIFT_S': (0 * ureg.centimeter, 'Shift of the EFB'),
        'OMEGA_S': 0,
        'THETA_S': 0,
        'R1_S': (1e9 * ureg.centimeter, 'Exit EFB radius'),
        'U1_S': (1e9 * ureg.centimeter, 'Exit EFB linear extent'),
        'U2_S': (1e9 * ureg.centimeter, 'Exit EFB linear extent'),
        'R2_S': (1e9 * ureg.centimeter, 'Exit EFB radius'),
        'LAM_L': (0 * ureg.centimeter, 'Lateral fringe field extent (normally ≃ gap size)'),
        'XI_L': (0.0, 'Flag to activate/deactivate the lateral EFB (0 to deactivate)'),
        'C0_L': 0,
        'C1_L': 1,
        'C2_L': 0,
        'C3_L': 0,
        'C4_L': 0,
        'C5_L': 0,
        'SHIFT_L': (0 * ureg.centimeter, 'Shift of the EFB'),
        'OMEGA_L': 0,
        'THETA_L': 0,
        'R1_L': (1e9 * ureg.centimeter, 'Lateral EFB radius'),
        'U1_L': (1e9 * ureg.centimeter, 'Lateral EFB linear extent'),
        'U2_L': (1e9 * ureg.centimeter, 'Lateral EFB linear extent'),
        'R2_L': (1e9 * ureg.centimeter, 'Lateral EFB radius'),
        'RM3': (1e9 * ureg.centimeter, 'Reference radius of the lateral EFB'),
        'IORDRE': 2,
        'Resol': 10,
        'XPAS': (1 * ureg.millimeter, 'Integration step'),
        'KPOS': 2,
        'RE': 0,
        'TE': 0,
        'RS': 0,
        'TS': 0,
        'DP': 0,
    }

    def __str__(s):
        command = []
        c = f"""
        {super().__str__().rstrip()}
        {s.IL}
        {s.AT.to('degree').magnitude:.12e} {s.RM.to('centimeter').magnitude:.12e}
        {s.ACENT.to('degree').magnitude:.12e} {s.B0.to('kilogauss').magnitude:.12e} {s.N:.12e} {s.B:.12e} {s.G:.12e}
        {s.LAM_E.to('centimeter').magnitude:.12e} 0.0
        0 {s.C0_E:.12e} {s.C1_E:.12e} {s.C2_E:.12e} {s.C3_E:.12e} {s.C4_E:.12e} {s.C5_E:.12e} {s.SHIFT_E.to('centimeter').magnitude:.12e}
        {s.OMEGA_E:.12e} {s.THETA_E:.12e} {s.R1_E.to('centimeter').magnitude:.12e} {s.U1_E.to('centimeter').magnitude:.12e} {s.U2_E.to('centimeter').magnitude:.12e} {s.R2_E.to('centimeter').magnitude:.12e}
        {s.LAM_S.to('centimeter').magnitude:.12e} 0.0
        0 {s.C0_S:.12e} {s.C1_S:.12e} {s.C2_S:.12e} {s.C3_S:.12e} {s.C4_S:.12e} {s.C5_S:.12e} {s.SHIFT_S.to('centimeter').magnitude:.12e}
        {s.OMEGA_S:.12e} {s.THETA_S:.12e} {s.R1_S.to('centimeter').magnitude:.12e} {s.U1_S.to('centimeter').magnitude:.12e} {s.U2_S.to('centimeter').magnitude:.12e} {s.R2_S.to('centimeter').magnitude:.12e}
        {s.LAM_L.to('centimeter').magnitude:.12e} {s.XI_L}
        0 {s.C0_L:.12e} {s.C1_L:.12e} {s.C2_L:.12e} {s.C3_L:.12e} {s.C4_L:.12e} {s.C5_L:.12e} {s.SHIFT_L.to('centimeter').magnitude:.12e}
        {s.OMEGA_L:.12e} {s.THETA_L:.12e} {s.R1_L.to('centimeter').magnitude:.12e} {s.U1_L.to('centimeter').magnitude:.12e} {s.U2_L.to('centimeter').magnitude:.12e} {s.R2_L.to('centimeter').magnitude:.12e} {s.RM3.to('centimeter').magnitude:.12e}
        {s.IORDRE} {s.Resol}
<<<<<<< HEAD
        {s.XPAS.to('centimeter').magnitude:.12e}"""
        liste.append(f)
        if s.KPOS == 2:
            g = f"""
        {s.KPOS}
        {s.RE.to('centimeter').magnitude:.12e} {s.TE:.12e} {s.RS.to('centimeter').magnitude:.12e} {s.TS:.12e}
        """
            liste.append(g)
        elif s.KPOS == 1:
            g = f"""
        {s.KPOS}
        {s.DP:.12e}
        """
            liste.append(g)
        somme = ''
        for l in range(0, len(liste)):
            somme += liste[l]
        return somme
=======
        {s.XPAS}"""
        command.append(c)

        if s.KPOS not in (1, 2):
            raise ZgoubidoException("KPOS must be equal to 1 or 2.")

        if s.KPOS == 2:
            if s.RE == 0:
                s.RE = s.RM
            if s.RS == 0:
                s.RS = s.RM
            c = f"""
                {s.KPOS}
                {s.RE:.12e} {s.TE:.12e} {s.RS:.12e} {s.TS:.12e}
                """
            command.append(c)
        elif s.KPOS == 1:
            c = f"""
                {s.KPOS}
                {s.DP:.12e}
                """
            command.append(c)

        return ''.join(map(lambda _: _.rstrip(), command))

>>>>>>> 45fd2e36

    def plot(self, ax, offset={}):
        offset = {
            'X': offset.get('X', 0),
            'Y': offset.get('Y', 0),
            'R': offset.get('R', 0),
        }
        w = patches.Wedge(
            (offset['X'], offset['Y']),
            0.2,
            0.0,
            0.0 + self.AT.to('degree').magnitude,
            width=0.4,
            alpha=1,
            facecolor='r',
            ec='r'
        )
        ax.add_patch(w)


class DipoleM(Magnet):
    KEYWORD = 'DIPOLE-M'

    PARAMETERS = {
        'NFACE': 2,
        'IC': 0,  # 1, 2: print field map
        'IL': 0,  # 1, 2: print field and coordinates on trajectores
        'IAMAX': 0,
        'IRMAX': 0,
        'B0': 0 * ureg.kilogauss,
        'N': 0,
        'B': 0,
        'G': 0,
        'AT': 0,
        'ACENT': 0,
        'RM': 0,
        'RMIN': 0,
        'RMAX': 0,
        'LAM_E': 0,
        'XI_E': 0,
        'NCE': 0,
        'C0_E': 0,
        'C1_E': 0,
        'C2_E': 0,
        'C3_E': 0,
        'C4_E': 0,
        'C5_E': 0,
        'SHIFT_E': 0,
        'OMEGA_E': 0,
        'THETA_E': 0,
        'R1_E': 1e9,
        'U1_E': -1e9,
        'U2_E': 1e9,
        'R2_E': 1e9,
        'LAM_S': 0,
        'XI_S': 0,
        'NCS': 0,
        'C0_S': 0,
        'C1_S': 0,
        'C2_S': 0,
        'C3_S': 0,
        'C4_S': 0,
        'C5_S': 0,
        'SHIFT_S': 0,
        'OMEGA_S': 0,
        'THETA_S': 0,
        'R1_S': 1e9,
        'U1_S': -1e9,
        'U2_S': 1e9,
        'R2_S': 1e9,
        'LAM_L': 0,
        'XI_L': 0,
        'NCL': 0,
        'C0_L': 0,
        'C1_L': 0,
        'C2_L': 0,
        'C3_L': 0,
        'C4_L': 0,
        'C5_L': 0,
        'SHIFT_L': 0,
        'OMEGA_L': 0,
        'THETA_L': 0,
        'R1_L': 1e9,
        'U1_L': -1e9,
        'U2_L': 1e9,
        'R2_L': 1e9,
        'RM3': 0,
        'NBS': 0,
        'R0': 0,
        'DELTAB': 0,
        'THETA_0': 0,
        'IORDRE': 4,
        'XPAS': 0.1,
        'KPOS': 2,
        'RE': 0,
        'TE': 0,
        'RS': 0,
        'TS': 0,
        'DP': 0,
        'SHIM_R1': [],
        'SHIM_R2': [],
        'SHIM_THETA1': [],
        'SHIM_THETA2': [],
        'SHIM_LAMBDA': [],
        'SHIM_GAMMA': [],
        'SHIM_ALPHA': [],
        'SHIM_BETA': [],
        'SHIM_MU': [],
    }

    def __str__(s):
        command = []
        if s.NFACE not in (2, 3):
            raise ZgoubidoException(f"Error : Zgoubido does not support NFACE = {s.NFACE}")

        c = f"""
            {super().__str__().rstrip()}
            {s.NFACE} {s.IC} {s.IL}
            {s.IAMAX} {s.IRMAX}
            {s.B0.to('kilogauss').magnitude:.12e} {s.N:.12e} {s.B:.12e} {s.G:.12e}
            {s.AT:.12e} {s.ACENT:.12e} {s.RM:.12e} {s.RMIN:.12e} {s.RMAX:.12e}
            {s.LAM_E:.12e} {s.XI_E:.12e}
            {s.NCE} {s.C0_E:.12e} {s.C1_E:.12e} {s.C2_E:.12e} {s.C3_E:.12e} {s.C4_E:.12e} {s.C5_E:.12e} {s.SHIFT_E:.12e}
            {s.OMEGA_E:.12e} {s.THETA_E:.12e} {s.R1_E:.12e} {s.U1_E:.12e} {s.U2_E:.12e} {s.R2_E:.12e}
            {s.LAM_S:.12e} {s.XI_S:.12e}
            {s.NCS} {s.C0_S:.12e} {s.C1_S:.12e} {s.C2_S:.12e} {s.C3_S:.12e} {s.C4_S:.12e} {s.C5_S:.12e} {s.SHIFT_S:.12e}
            {s.OMEGA_S:.12e} {s.THETA_S:.12e} {s.R1_S:.12e} {s.U1_S:.12e} {s.U2_S:.12e} {s.R2_S:.12e}
        """
        command.append(c)

        if s.NFACE == 3:
            c = f"""
                {s.LAM_L:.12e} {s.XI_L:.12e}
                {s.NCL} {s.C0_L:.12e} {s.C1_L:.12e} {s.C2_L:.12e} {s.C3_L:.12e} {s.C4_L:.12e} {s.C5_L:.12e} {s.SHIFT_L:.12e}
                {s.OMEGA_L:.12e} {s.THETA_L:.12e} {s.R1_L:.12e} {s.U1_L:.12e} {s.U2_L:.12e} {s.R2_L:.12e} {s.RM3:.12e}
            """
            command.append(c)

        if s.NBS == 0:
            command.append(f"""
            {s.NBS}
            """)
        elif s.NBS == -2:
            c = f"""
                {s.NBS}
                {s.R0:.12e} {s.DELTAB:.12e}
                """
            command.append(c)
        elif s.NBS == -1:
            c = f"""
                {s.NBS}
                {s.THETA_0:.12e} {s.DELTAB:.12e}
                """
            command.append(c)
        elif s.NBS >= 1:
            command.append(f"""
            {s.NBS}""")

            shim_r1 = len(s.SHIM_R1)
            shim_r2 = len(s.SHIM_R2)
            shim_theta1 = len(s.SHIM_THETA1)
            shim_theta2 = len(s.SHIM_THETA2)
            shim_lambda = len(s.SHIM_LAMBDA)
            shim_gamma = len(s.SHIM_GAMMA)
            shim_alpha = len(s.SHIM_ALPHA)
            shim_beta = len(s.SHIM_BETA)
            shim_mu = len(s.SHIM_MU)
            if shim_r1\
                    == shim_r2 \
                    == shim_theta1 \
                    == shim_theta2 \
                    == shim_lambda \
                    == shim_gamma \
                    == shim_alpha \
                    == shim_beta \
                    == shim_mu:
                for i, j, k, l in zip(s.SHIM_R1, s.SHIM_R2, s.SHIM_THETA1, s.SHIM_LAMBDA):
                    command.append(f"""
                    {i:.12e} {j:.12e} {k:.12e} {l:.12e}
                    """)

                for i, j, k, l in zip(s.GAMMA, s.ALPHA, s.MU, s.BETA):
                    command.append(f"""
                                   {i:.12e} {j:.12e} {k:.12e} {l:.12e}
                                   """)
            else:
                raise ZgoubidoException('Error : The shim parameters lists must have the same lenghts')

        c = f"""
            {s.IORDRE}
            {s.XPAS:.12e}
            """
        command.append(c)

        if s.KPOS not in (1, 2):
            raise ZgoubidoException("KPOS must be equal to 1 or 2.")

        if s.KPOS == 2:
            if s.RE == 0:
                s.RE = s.RM
            if s.RS == 0:
                s.RS = s.RM
            c = f"""
                {s.KPOS}
                {s.RE:.12e} {s.TE:.12e} {s.RS:.12e} {s.TS:.12e}
                """
            command.append(c)
        elif s.KPOS == 1:
            c = f"""
                {s.KPOS}
                {s.DP:.12e}
                """
            command.append(c)

        return ''.join(map(lambda _: _.rstrip(), command))

<<<<<<< HEAD

class Dipoles(Magnet):
=======
class Dipoles(Command):
>>>>>>> 45fd2e36
    """Dipole magnet N-tuple, polar frame."""
    KEYWORD = 'DIPOLES'

    PARAMETERS = {
        'IL': 2,
        'N': 1,
        'AT': 0,
        'RM': 0,

        'ACN': [0, ],
        'DELTA_RM': [0, ],
        'B0': [0, ],
        'IND': [0, ],
        'BI': [[0, ], ],
        'G0_E': [0, ],
        'K_E': [0, ],
        'NCE': [0, ],
        'C0_E': [0, ],
        'C1_E': [0, ],
        'C2_E': [0, ],
        'C3_E': [0, ],
        'C4_E': [0, ],
        'C5_E': [0, ],
        'SHIFT_E': [0, ],
        'OMEGA_E': [0, ],
        'THETA_E': [0, ],
        'R1_E': [1e9, ],
        'U1_E': [-1e9, ],
        'U2_E': [1e9, ],
        'R2_E': [1e9, ],
        'G0_S': [0, ],
        'K_S': [0, ],
        'NCS': [0, ],
        'C0_S': [0, ],
        'C1_S': [0, ],
        'C2_S': [0, ],
        'C3_S': [0, ],
        'C4_S': [0, ],
        'C5_S': [0, ],
        'SHIFT_S': [0, ],
        'OMEGA_S': [0, ],
        'THETA_S': [0, ],
        'R1_S': [1e9, ],
        'U1_S': [-1e9, ],
        'U2_S': [1e9, ],
        'R2_S': [1e9, ],
        'G0_L': [0, ],
        'K_L': [0, ],
        'NCL': [0, ],
        'C0_L': [0, ],
        'C1_L': [0, ],
        'C2_L': [0, ],
        'C3_L': [0, ],
        'C4_L': [0, ],
        'C5_L': [0, ],
        'SHIFT_L': [0, ],
        'OMEGA_L': [0, ],
        'THETA_L': [0, ],
        'R1_L': [1e9, ],
        'U1_L': [-1e9, ],
        'U2_L': [1e9, ],
        'R2_L': [1e9, ],
        'R3': [1e9, ],

        'KIRD': 0,
        'n': 0,
        'Resol': 2,
        'XPAS': 0.1,
        'KPOS': 2,
        'RE': 0,
        'TE': 0,
        'RS': 0,
        'TS': 0,
        'DP': 0,
    }

    def __str__(s):
        command = []
        c = f"""
        {super().__str__().rstrip()}
        {s.IL}
        {s.N} {s.AT:.12e} {s.RM:.12e}
        """
        command.append(c)

<<<<<<< HEAD
        for i in range(0, int(s.N)):
=======
        for i in range(0, s.N):
>>>>>>> 45fd2e36
            c = f"{s.ACN[i]:.12e} {s.DELTA_RM[i]:.12e} {s.B0[i]:.12e} {s.IND[i]} "
            for bi in s.BI[i]:
                c += f"{bi} "
            command.append(c)

            c = f"""
                {s.G0_E[i]:.12e} {s.K_E[i]:.12e}
                {s.NCE[i]} {s.C0_E[i]:.12e} {s.C1_E[i]:.12e} {s.C2_E[i]:.12e} {s.C3_E[i]:.12e} {s.C4_E[i]:.12e} {s.C5_E[i]:.12e} {s.SHIFT_E[i]:.12e}
                {s.OMEGA_E[i]:.12e} {s.THETA_E[i]:.12e} {s.R1_E[i]:.12e} {s.U1_E[i]:.12e} {s.U2_E[i]:.12e} {s.R2_E[i]:.12e}
                {s.G0_S[i]:.12e} {s.K_S[i]:.12e}
                {s.NCS[i]} {s.C0_S[i]:.12e} {s.C1_S[i]:.12e} {s.C2_S[i]:.12e} {s.C3_S[i]:.12e} {s.C4_S[i]:.12e} {s.C5_S[i]:.12e} {s.SHIFT_S[i]:.12e}
                {s.OMEGA_S[i]:.12e} {s.THETA_S[i]:.12e} {s.R1_S[i]:.12e} {s.U1_S[i]:.12e} {s.U2_S[i]:.12e} {s.R2_S[i]:.12e}
                {s.G0_L[i]:.12e} {s.K_L[i]:.12e}
                {s.NCL[i]} {s.C0_L[i]:.12e} {s.C1_L[i]:.12e} {s.C2_L[i]:.12e} {s.C3_L[i]:.12e} {s.C4_L[i]:.12e} {s.C5_L[i]:.12e} {s.SHIFT_L[i]:.12e}
                {s.OMEGA_L[i]:.12e} {s.THETA_L[i]:.12e} {s.R1_L[i]:.12e} {s.U1_L[i]:.12e} {s.U2_L[i]:.12e} {s.R2_L[i]:.12e} {s.R3[i]:.12e}
                """
            command.append(c)

<<<<<<< HEAD
        if int(s.KIRD) == 0:
=======
        if s.KIRD != 0 and s.KIRD != 2 and s.KIRD != 4 and s.KIRD != 25:
            raise ZgoubidoException("KIRD must be equal to 0,2,4 or 25")
        if (s.KIRD == 0 and s.n !=2) and (s.KIRD == 0 and s.n !=1):
            raise ZgoubidoException("n must be equal to 0 or 1 when KIRD = 0")
        if (s.KIRD == 0 and s.Resol !=2) and (s.KIRD == 0 and s.Resol !=4):
            raise ZgoubidoException("Resol must be equal to 2 or 4 when KIRD = 0")

        if s.KIRD == 0:
>>>>>>> 45fd2e36
            command.append(f"""
            {s.KIRD}.{s.n} {s.Resol:.12e}
            """)
        else:
            command.append(f"""
            {s.KIRD} {s.Resol:.12e}
            """)

        command.append(f"""{s.XPAS:.12e}""")

<<<<<<< HEAD
        if int(s.KPOS) == 2:
=======
        if s.KPOS not in (1, 2):
            raise ZgoubidoException("KPOS must be equal to 1 or 2.")

        if s.KPOS == 2:
            if s.RE == 0:
                s.RE = s.RM
            if s.RS == 0:
                s.RS = s.RM
>>>>>>> 45fd2e36
            c = f"""
                {s.KPOS}
                {s.RE:.12e} {s.TE:.12e} {s.RS:.12e} {s.TS:.12e}
                """
            command.append(c)
        elif int(s.KPOS) == 1:
            c = f"""
                {s.KPOS}
                {s.DP:.12e}
                """
            command.append(c)

        return ''.join(map(lambda _: _.rstrip(), command))


<<<<<<< HEAD
class Dodecapole(Magnet):
    """Dodecapole magnet."""
    KEYWORD = 'DODECAPO'


class Drift(Magnet):
    """Field free drift space."""
    KEYWORD = 'DRIFT'

    PARAMETERS = {
        'XL': (0.0 * ureg.centimeter, "Drift length."),
=======

class Dodecapole(Command):
    """Dodecapole magnet."""
    KEYWORD = 'DODECAPO'

    PARAMETERS = {
        'IL': 2,
        'XL': 0,
        'R0': 0,
        'B0': 0,
        'X_E': 0,
        'LAM_E': 0,
        'NCE': 0,
        'C0_E': 0,
        'C1_E': 0,
        'C2_E': 0,
        'C3_E': 0,
        'C4_E': 0,
        'C5_E': 0,
        'X_S': 0,
        'LAM_S': 0,
        'NCS': 0,
        'C0_S': 0,
        'C1_S': 0,
        'C2_S': 0,
        'C3_S': 0,
        'C4_S': 0,
        'C5_S': 0,
        'XPAS': 0.1,
        'KPOS': 1,
        'XCE': 0,
        'YCE': 0,
        'ALE': 0,
    }

    def __str__(s):
        command = []
        c = f"""
                {super().__str__().rstrip()}
                {s.IL}
                {s.XL:.12e} {s.R0:.12e} {s.B0:.12e}
                {s.X_E:.12e} {s.LAM_E:.12e}
                {s.NCE} {s.C0_E:.12e} {s.C1_E:.12e} {s.C2_E:.12e} {s.C3_E:.12e} {s.C4_E:.12e} {s.C5_E:.12e}
                {s.X_S:.12e} {s.LAM_S:.12e}
                {s.NCS} {s.C0_S:.12e} {s.C1_S:.12e} {s.C2_S:.12e} {s.C3_S:.12e} {s.C4_S:.12e} {s.C5_S:.12e}
                {s.XPAS:.12e}  
                """
        command.append(c)

        if s.KPOS not in (1, 2):
            raise ZgoubidoException("KPOS must be equal to 1 or 2")

        if s.KPOS == 1:  # XCE, YCE and ALE set to 0 and unused
            c = f"""
                {n.KPOS} {s.XCE:.12e} {s.YCE:.12e} {s.ALE:.12e}
                """
            command.append(c)
        elif s.KPOS == 2:  # Elements are misaligned
            c = f"""
                {n.KPOS} {s.XCE:.12e} {s.YCE:.12e} {s.ALE:.12e}
                """
            command.append(c)

        return ''.join(map(lambda _: _.rstrip(), command))

class Drift(Command):
    """Field free drift space."""
    KEYWORD = 'DRIFT'

    PARAMETERS = {
        'XL': 0.0
>>>>>>> 45fd2e36
    }

    def __str__(s):
        return f"""
        {super().__str__().rstrip()}
<<<<<<< HEAD
        {s.XL.to('centimeter').magnitude}
        """


class Emma(Magnet):
    """2-D Cartesian or cylindrical mesh field map for EMMA FFAG."""
    KEYWORD = 'EMMA'


class FFAG(Magnet):
=======
        {s.XL}
        """

class Emma(Command):
    """2-D Cartesian or cylindrical mesh field map for EMMA FFAG."""
    KEYWORD = 'EMMA'

class FFAG(Command):
>>>>>>> 45fd2e36
    """FFAG magnet, N-tuple."""
    KEYWORD = 'FFAG'

    PARAMETERS = {
            'IL': 2,
            'N': 1,
            'AT': 0,
            'RM': 0,

            'ACN': [0, ],
            'DELTA_RM': [0, ],
            'BZ0': [0, ],
            'K': [0, ],
            'G0_E': [0, ],
            'K_E': [0, ],
            'NCE': [0, ],
            'C0_E': [0, ],
            'C1_E': [0, ],
            'C2_E': [0, ],
            'C3_E': [0, ],
            'C4_E': [0, ],
            'C5_E': [0, ],
            'SHIFT_E': [0, ],
            'OMEGA_E': [0, ],
            'THETA_E': [0, ],
            'R1_E': [1e9, ],
            'U1_E': [-1e9, ],
            'U2_E': [1e9, ],
            'R2_E': [1e9, ],
            'G0_S': [0, ],
            'K_S': [0, ],
            'NCS': [0, ],
            'C0_S': [0, ],
            'C1_S': [0, ],
            'C2_S': [0, ],
            'C3_S': [0, ],
            'C4_S': [0, ],
            'C5_S': [0, ],
            'SHIFT_S': [0, ],
            'OMEGA_S': [0, ],
            'THETA_S': [0, ],
            'R1_S': [1e9, ],
            'U1_S': [-1e9, ],
            'U2_S': [1e9, ],
            'R2_S': [1e9, ],
            'G0_L': [0, ],
            'K_L': [0, ],
            'NCL': [0, ],
            'C0_L': [0, ],
            'C1_L': [0, ],
            'C2_L': [0, ],
            'C3_L': [0, ],
            'C4_L': [0, ],
            'C5_L': [0, ],
            'SHIFT_L': [0, ],
            'OMEGA_L': [0, ],
            'THETA_L': [0, ],
            'R1_L': [1e9, ],
            'U1_L': [-1e9, ],
            'U2_L': [1e9, ],
            'R2_L': [1e9, ],

            'KIRD': 0,
            'Resol': 2,
            'XPAS': 0.1,
            'KPOS': 2,
            'RE': 0,
            'TE': 0,
            'RS': 0,
            'TS': 0,
            'DP': 0,
    }

    def __str__(s):
        command = []
        c = f"""
        {super().__str__().rstrip()}
        {s.IL}
        {s.N} {s.AT:.12e} {s.RM:.12e}
        """
        command.append(c)

        for i in range (0, s.N):
            c = f"""
            {s.ACN[i]:.12e} {s.DELTA_RM[i]:.12e} {s.BZ0[i]:.12e} {s.K[i]:.12e}
            {s.G0_E[i]:.12e} {s.K_E[i]:.12e}
            {s.NCE[i]} {s.C0_E[i]:.12e} {s.C1_E[i]:.12e} {s.C2_E[i]:.12e} {s.C3_E[i]:.12e} {s.C4_E[i]:.12e} {s.C5_E[i]:.12e} {s.SHIFT_E[i]:.12e}
            {s.OMEGA_E[i]:.12e} {s.THETA_E[i]:.12e} {s.R1_E[i]:.12e} {s.U1_E[i]:.12e} {s.U2_E[i]:.12e} {s.R2_E[i]:.12e}
            {s.G0_S[i]:.12e} {s.K_S[i]:.12e}
            {s.NCS[i]} {s.C0_S[i]:.12e} {s.C1_S[i]:.12e} {s.C2_S[i]:.12e} {s.C3_S[i]:.12e} {s.C4_S[i]:.12e} {s.C5_S[i]:.12e} {s.SHIFT_S[i]:.12e}
            {s.OMEGA_S[i]:.12e} {s.THETA_S[i]:.12e} {s.R1_S[i]:.12e} {s.U1_S[i]:.12e} {s.U2_S[i]:.12e} {s.R2_S[i]:.12e}
            {s.G0_L[i]:.12e} {s.K_L[i]:.12e}
            {s.NCL[i]} {s.C0_L[i]:.12e} {s.C1_L[i]:.12e} {s.C2_L[i]:.12e} {s.C3_L[i]:.12e} {s.C4_L[i]:.12e} {s.C5_L[i]:.12e} {s.SHIFT_L[i]:.12e}
            {s.OMEGA_L[i]:.12e} {s.THETA_L[i]:.12e} {s.R1_L[i]:.12e} {s.U1_L[i]:.12e} {s.U2_L[i]:.12e} {s.R2_L[i]:.12e}
            """
            command.append(c)

        if s.KIRD != 0 and s.KIRD != 2 and s.KIRD != 4 and s.KIRD != 25:
            raise ZgoubidoException("KIRD must be equal to 0,2,4 or 25")
        if (s.KIRD == 0 and s.Resol !=2) and (s.KIRD == 0 and s.Resol !=4):
            raise ZgoubidoException("Resol must be equal to 2 or 4 when KIRD = 0")

        command.append(f"""
        {s.KIRD} {s.Resol:.12e} 
        {s.XPAS:.12e}
        """)

        if s.KPOS not in (1, 2):
            raise ZgoubidoException("KPOS must be equal to 1 or 2.")

        if s.KPOS == 2:
            if s.RE == 0:
                s.RE = s.RM
            if s.RS == 0:
                s.RS = s.RM
            c = f"""
                {s.KPOS}
                {s.RE:.12e} {s.TE:.12e} {s.RS:.12e} {s.TS:.12e}
                """
            command.append(c)
        elif s.KPOS == 1:
            c = f"""
                {s.KPOS}
                {s.DP:.12e}
                """
            command.append(c)

        return ''.join(map(lambda _: _.rstrip(), command))

class FFAGSpirale(Magnet):
    """Spiral FFAG magnet, N-tuple."""
    KEYWORD = 'FFAG-SPI'

    PARAMETERS = {
        'IL': 2,
        'N': 1,
        'AT': 0,
        'RM': 0,

        'ACN': [0, ],
        'DELTA_RM': [0, ],
        'BZ0': [0, ],
        'K': [0, ],
        'G0_E': [0, ],
        'K_E': [0, ],
        'NCE': [0, ],
        'C0_E': [0, ],
        'C1_E': [0, ],
        'C2_E': [0, ],
        'C3_E': [0, ],
        'C4_E': [0, ],
        'C5_E': [0, ],
        'SHIFT_E': [0, ],
        'OMEGA_E': [0, ],
        'XI_E': [0, ],
        'DUMMY1_E': 0,
        'DUMMY2_E': 0,
        'DUMMY3_E': 0,
        'DUMMY4_E': 0,
        'G0_S': [0, ],
        'K_S': [0, ],
        'NCS': [0, ],
        'C0_S': [0, ],
        'C1_S': [0, ],
        'C2_S': [0, ],
        'C3_S': [0, ],
        'C4_S': [0, ],
        'C5_S': [0, ],
        'SHIFT_S': [0, ],
        'OMEGA_S': [0, ],
        'XI_S': [0, ],
        'DUMMY1_S': 0,
        'DUMMY2_S': 0,
        'DUMMY3_S': 0,
        'DUMMY4_S': 0,
        'G0_L': [0, ],
        'K_L': [0, ],
        'NCL': [0, ],
        'C0_L': [0, ],
        'C1_L': [0, ],
        'C2_L': [0, ],
        'C3_L': [0, ],
        'C4_L': [0, ],
        'C5_L': [0, ],
        'SHIFT_L': [0, ],
        'OMEGA_L': [0, ],
        'THETA_L': [0, ],
        'R1_L': [1e9, ],
        'U1_L': [-1e9, ],
        'U2_L': [1e9, ],
        'R2_L': [1e9, ],

        'KIRD': 0,
        'Resol': 2,
        'XPAS': 0.1,
        'KPOS': 2,
        'RE': 0,
        'TE': 0,
        'RS': 0,
        'TS': 0,
        'DP': 0,
    }

    def __str__(s):
        command = []
        c = f"""
            {super().__str__().rstrip()}
            {s.IL}
            {s.N} {s.AT:.12e} {s.RM:.12e}
            """
        command.append(c)

        for i in range(0, s.N):
            c = f"""
                {s.ACN[i]:.12e} {s.DELTA_RM[i]:.12e} {s.BZ0[i]:.12e} {s.K[i]:.12e}
                {s.G0_E[i]:.12e} {s.K_E[i]:.12e}
                {s.NCE[i]} {s.C0_E[i]:.12e} {s.C1_E[i]:.12e} {s.C2_E[i]:.12e} {s.C3_E[i]:.12e} {s.C4_E[i]:.12e} {s.C5_E[i]:.12e} {s.SHIFT_E[i]:.12e}
                {s.OMEGA_E[i]:.12e} {s.XI_E[i]:.12e} {s.DUMMY1_E:.12e} {s.DUMMY2_E:.12e} {s.DUMMY3_E:.12e} {s.DUMMY4_E:.12e}
                {s.G0_S[i]:.12e} {s.K_S[i]:.12e}
                {s.NCS[i]} {s.C0_S[i]:.12e} {s.C1_S[i]:.12e} {s.C2_S[i]:.12e} {s.C3_S[i]:.12e} {s.C4_S[i]:.12e} {s.C5_S[i]:.12e} {s.SHIFT_S[i]:.12e}
                {s.OMEGA_S[i]:.12e} {s.XI_S[i]:.12e} {s.DUMMY1_S:.12e} {s.DUMMY2_S:.12e} {s.DUMMY3_S:.12e} {s.DUMMY4_S:.12e}
                {s.G0_L[i]:.12e} {s.K_L[i]:.12e}
                {s.NCL[i]} {s.C0_L[i]:.12e} {s.C1_L[i]:.12e} {s.C2_L[i]:.12e} {s.C3_L[i]:.12e} {s.C4_L[i]:.12e} {s.C5_L[i]:.12e} {s.SHIFT_L[i]:.12e}
                {s.OMEGA_L[i]:.12e} {s.THETA_L[i]:.12e} {s.R1_L[i]:.12e} {s.U1_L[i]:.12e} {s.U2_L[i]:.12e} {s.R2_L[i]:.12e}
                """
            command.append(c)

        if s.KIRD != 0 and s.KIRD != 2 and s.KIRD != 4 and s.KIRD != 25:
            raise ZgoubidoException("KIRD must be equal to 0,2,4 or 25")
        if (s.KIRD == 0 and s.Resol != 2) and (s.KIRD == 0 and s.Resol != 4):
            raise ZgoubidoException("Resol must be equal to 2 or 4 when KIRD = 0")

        command.append(f"""
            {s.KIRD} {s.Resol:.12e} 
            {s.XPAS:.12e}
            """)

        if s.KPOS not in (1, 2):
            raise ZgoubidoException("KPOS must be equal to 1 or 2.")

        if s.KPOS == 2:
            if s.RE == 0:
                s.RE = s.RM
            if s.RS == 0:
                s.RS = s.RM
            c = f"""
                {s.KPOS}
                {s.RE:.12e} {s.TE:.12e} {s.RS:.12e} {s.TS:.12e}
                """
            command.append(c)
        elif s.KPOS == 1:
            c = f"""
                {s.KPOS}
                {s.DP:.12e}
                """
            command.append(c)

        return ''.join(map(lambda _: _.rstrip(), command))


class Multipole(Magnet):
    """Magnetic multipole."""
    KEYWORD = 'MULTIPOL'

    PARAMETERS = {
            'IL': 2,
            'XL': 0,
            'R0': 0,
            'B1': 0,
            'B2': 0,
            'B3': 0,
            'B4': 0,
            'B5': 0,
            'B6': 0,
            'B7': 0,
            'B8': 0,
            'B9': 0,
            'B10': 0,
            'X_E': 0,
            'LAM_E': 0,
            'E_2': 0,
            'E_3': 0,
            'E_4': 0,
            'E_5': 0,
            'E_6': 0,
            'E_7': 0,
            'E_8': 0,
            'E_9': 0,
            'E_10': 0,
            'NCE': 0,
            'C0_E': 0,
            'C1_E': 0,
            'C2_E': 0,
            'C3_E': 0,
            'C4_E': 0,
            'C5_E': 0,
            'X_S': 0,
            'LAM_S': 0,
            'S_2': 0,
            'S_3': 0,
            'S_4': 0,
            'S_5': 0,
            'S_6': 0,
            'S_7': 0,
            'S_8': 0,
            'S_9': 0,
            'S_10': 0,
            'NCS': 0,
            'C0_S': 0,
            'C1_S': 0,
            'C2_S': 0,
            'C3_S': 0,
            'C4_S': 0,
            'C5_S': 0,
            'R1': 0,
            'R2': 0,
            'R3': 0,
            'R4': 0,
            'R5': 0,
            'R6': 0,
            'R7': 0,
            'R8': 0,
            'R9': 0,
            'R10': 0,
            'XPAS': 0.1,
            'KPOS': 1,
            'XCE': 0,
            'YCE': 0,
            'ALE': 0,
    }

    def __str__(s):
        command = []
        c = f"""
            {super().__str__().rstrip()}
            {s.IL}
            {s.XL:.12e} {s.R0:.12e} {s.B1:.12e} {s.B2:.12e} {s.B3:.12e} {s.B4:.12e} {s.B5:.12e} {s.B6:.12e} {s.B7:.12e} {s.B8:.12e} {s.B9:.12e} {s.B10:.12e}
            {s.X_E:.12e} {s.LAM_E:.12e} {s.E_2:.12e} {s.E_3:.12e} {s.E_4:.12e} {s.E_5:.12e} {s.E_6:.12e} {s.E_7:.12e} {s.E_8:.12e} {s.E_9:.12e} {s.E_10:.12e}
            {s.NCE} {s.C0_E:.12e} {s.C1_E:.12e} {s.C2_E:.12e} {s.C3_E:.12e} {s.C4_E:.12e} {s.C5_E:.12e}
            {s.X_S:.12e} {s.LAM_S:.12e} {s.S_2:.12e} {s.S_3:.12e} {s.S_4:.12e} {s.S_5:.12e} {s.S_6:.12e} {s.S_7:.12e} {s.S_8:.12e} {s.S_9:.12e} {s.S_10:.12e}
            {s.NCS} {s.C0_S:.12e} {s.C1_S:.12e} {s.C2_S:.12e} {s.C3_S:.12e} {s.C4_S:.12e} {s.C5_S:.12e}
            {s.R1:.12e} {s.R2:.12e} {s.R3:.12e} {s.R4:.12e} {s.R5:.12e} {s.R6:.12e} {s.R7:.12e} {s.R8:.12e} {s.R9:.12e} {s.R10:.12e}
            {s.XPAS:.12e}  
            """
        command.append(c)

        if s.KPOS not in (1, 3):
            raise ZgoubidoException("KPOS must be equal to 1,2 or 3.")

        if s.KPOS == 1: # XCE, YCE and ALE set to 0 and unused
            c = f"""
            {n.KPOS} {s.XCE:.12e} {s.YCE:.12e} {s.ALE:.12e}
            """
            command.append(c)
        elif s.KPOS == 2: # Elements are misaligned
            c = f"""
            {n.KPOS} {s.XCE:.12e} {s.YCE:.12e} {s.ALE:.12e}
            """
            command.append(c)
        elif s.KPOS == 3: # entrance and exit frames are shifted by YCE and tilted wrt. the magnet by an angle of either ALE of ALE != 0 or asin(B1*XL/BORO) if ALE == 0
            if s.B1 == 0:
                raise ZgoubidoException("B1 must be non-zero")
            c = f"""
            {n.KPOS} {s.XCE:.12e} {s.YCE:.12e} {s.ALE:.12e}
            """
            command.append(c)

        return ''.join(map(lambda _: _.rstrip(), command))

class Octupole(Magnet):
    """Octupole magnet."""
    KEYWORD = 'OCTUPOLE'

    PARAMETERS = {
            'IL': 2,
            'XL': 0,
            'R0': 0,
            'B0': 0,
            'X_E': 0,
            'LAM_E': 0,
            'NCE': 0,
            'C0_E': 0,
            'C1_E': 0,
            'C2_E': 0,
            'C3_E': 0,
            'C4_E': 0,
            'C5_E': 0,
            'X_S': 0,
            'LAM_S': 0,
            'NCS': 0,
            'C0_S': 0,
            'C1_S': 0,
            'C2_S': 0,
            'C3_S': 0,
            'C4_S': 0,
            'C5_S': 0,
            'XPAS': 0.1,
            'KPOS': 1,
            'XCE': 0,
            'YCE': 0,
            'ALE': 0,
    }

    def __str__(s):
        command = []
        c = f"""
            {super().__str__().rstrip()}
            {s.IL}
            {s.XL:.12e} {s.R0:.12e} {s.B0:.12e}
            {s.X_E:.12e} {s.LAM_E:.12e}
            {s.NCE} {s.C0_E:.12e} {s.C1_E:.12e} {s.C2_E:.12e} {s.C3_E:.12e} {s.C4_E:.12e} {s.C5_E:.12e}
            {s.X_S:.12e} {s.LAM_S:.12e}
            {s.NCS} {s.C0_S:.12e} {s.C1_S:.12e} {s.C2_S:.12e} {s.C3_S:.12e} {s.C4_S:.12e} {s.C5_S:.12e}
            {s.XPAS:.12e}  
            """
        command.append(c)

        if s.KPOS not in (1, 2):
            raise ZgoubidoException("KPOS must be equal to 1 or 2")

        if s.KPOS == 1: # XCE, YCE and ALE set to 0 and unused
            c = f"""
            {n.KPOS} {s.XCE:.12e} {s.YCE:.12e} {s.ALE:.12e}
            """
            command.append(c)
        elif s.KPOS == 2: # Elements are misaligned
            c = f"""
            {n.KPOS} {s.XCE:.12e} {s.YCE:.12e} {s.ALE:.12e}
            """
            command.append(c)

        return ''.join(map(lambda _: _.rstrip(), command))

class PS170(Magnet):
    """Simulation of a round shape dipole magnet."""
    KEYWORD = 'PS170'

    PARAMETERS = {
        'IL': 2,
        'XL': 0,
        'R0': 0,
        'B0': 0,
        'XPAS': 0.1,
        'KPOS': 1,
        'XCE': 0,
        'YCE': 0,
        'ALE': 0,
    }

    def __str__(s):
        command = []
        c = f"""
                {super().__str__().rstrip()}
                {s.IL}
                {s.XL:.12e} {s.R0:.12e} {s.B0:.12e}
                {s.XPAS:.12e}  
                """
        command.append(c)

        if s.KPOS not in (1, 2):
            raise ZgoubidoException("KPOS must be equal to 1 or 2")

        if s.KPOS == 1:  # XCE, YCE and ALE set to 0 and unused
            c = f"""
                {n.KPOS} {s.XCE:.12e} {s.YCE:.12e} {s.ALE:.12e}
                """
            command.append(c)
        elif s.KPOS == 2:  # Elements are misaligned
            c = f"""
                {n.KPOS} {s.XCE:.12e} {s.YCE:.12e} {s.ALE:.12e}
                """
            command.append(c)

        return ''.join(map(lambda _: _.rstrip(), command))


class Quadisex(Magnet):
    """Sharp edge magnetic multipoles."""
    KEYWORD = 'QUADISEX'

    PARAMETERS = {
        'IL': 2,
        'XL': 0,
        'R0': 0,
        'B0': 0,
        'N': 0,
        'EB1': 0,
        'EB2': 0,
        'EG1': 0,
        'EG2': 0,
        'XPAS': 0.1,
        'KPOS': 1,
        'XCE': 0,
        'YCE': 0,
        'ALE': 0,
    }

    def __str__(s):
        command = []
        c = f"""
                {super().__str__().rstrip()}
                {s.IL}
                {s.XL:.12e} {s.R0:.12e} {s.B0:.12e}
                {s.N:.12e} {s.EB1:.12e} {s.EB2:.12e} {s.EG1:.12e} {s.EG2:.12e} 
                {s.XPAS:.12e}  
                """
        # Coefficients for the calculation of B.
        # if Y > 0 : B = EB1 and G = EG1;
        # if Y < 0: B = EB2 and G = EG2.
        command.append(c)

        if s.KPOS not in (1, 2):
            raise ZgoubidoException("KPOS must be equal to 1 or 2")

        if s.KPOS == 1:  # XCE, YCE and ALE set to 0 and unused
            c = f"""
                {n.KPOS} {s.XCE:.12e} {s.YCE:.12e} {s.ALE:.12e}
                """
            command.append(c)
        elif s.KPOS == 2:  # Elements are misaligned
            c = f"""
                {n.KPOS} {s.XCE:.12e} {s.YCE:.12e} {s.ALE:.12e}
                """
            command.append(c)

        return ''.join(map(lambda _: _.rstrip(), command))

class Quadrupole(Magnet):
    """Quadrupole magnet."""
    KEYWORD = 'QUADRUPO'

    PARAMETERS = {
        'IL': 2,
        'XL': 0 * ureg.centimeter,
        'R0': 1.0 * ureg.centimeter,
        'B0': 0 * ureg.kilogauss,
        'XE': 0 * ureg.centimeter,
        'LAM_E': 0 * ureg.centimeter,
        'C0': 0,
        'C1': 1,
        'C2': 0,
        'C3': 0,
        'C4': 0,
        'C5': 0,
        'XS': 0 * ureg.centimeter,
        'LAM_S': 0 * ureg.centimeter,
        'XPAS': 0.1 * ureg.centimeter,
        'KPOS': 1,
        'XCE': 0 * ureg.centimeter,
        'YCE': 0 * ureg.centimeter,
        'ALE': 0 * ureg.radian,
    }

    def __str__(s):
        return f"""
        {super().__str__().rstrip()}
        {s.IL}
        {s.XL.to('centimeter').magnitude:.12e} {s.R0.to('centimeter').magnitude:.12e} {s.B0.to('kilogauss').magnitude:.12e}
        {s.XE.to('centimeter').magnitude:.12e} {s.LAM_E.to('centimeter').magnitude:.12e}
        0 {s.C0:.12e} {s.C1:.12e} {s.C2:.12e} {s.C3:.12e} {s.C4:.12e} {s.C5:.12e}
        {s.XS.to('centimeter').magnitude:.12e} {s.LAM_S.to('centimeter').magnitude:.12e}
        0 {s.C0:.12e} {s.C1:.12e} {s.C2:.12e} {s.C3:.12e} {s.C4:.12e} {s.C5:.12e}
        {s.XPAS.to('centimeter').magnitude}
        {s.KPOS} {s.XCE.to('centimeter').magnitude:.12e} {s.YCE.to('centimeter').magnitude:.12e} {s.ALE.to('radian').magnitude:.12e}
        """

    @property
    def gradient(self):
        return self.B0 / self.R0

    @gradient.setter
    # @ureg.wraps(ret=None, args='tesla / meter')
    def gradient(self, g):
        self.B0 = g * self.R0

    def align(self, mode=''):
        self.KPOS = 1
        self.XCE = 0.0 * ureg.centimeter
        self.YCE = 0.0 * ureg.centimeter
        self.ALE = 0.0 * ureg.radians
        return self

    def plot(self, ax, width=0.4, coords=None):
        if coords is None:
            coords = [0, 0, 0, 0, 0, 0]
        w = patches.Rectangle(
            (
                coords[0] - width / 2,
                coords[1],
            ),
            width,
            self.XL,
            angle=coords[3],
            alpha=1.0,
            facecolor='b',
            ec='b',
            hatch=''
        )
        ax.add_patch(w)
        w = patches.Rectangle(
            (
                coords[0] - width / 2,
                coords[1],
            ),
            width/10,
            self.XL,
            angle=coords[3],
            alpha=0.5,
            facecolor='k',
            ec='k',
            hatch=''
        )
        ax.add_patch(w)


class SexQuad(Magnet):
    """Sharp edge magnetic multipole."""
    KEYWORD = 'SEXQUAD'

    PARAMETERS = {
        'IL': 2,
        'XL': 0,
        'R0': 0,
        'N': 0,
        'EB1': 0,
        'EB2': 0,
        'EG1': 0,
        'EG2': 0,
        'XPAS': 0.1,
        'KPOS': 1,
        'XCE': 0,
        'YCE': 0,
        'ALE': 0,
    }

    def __str__(s):
        command = []
        c = f"""
                    {super().__str__().rstrip()}
                    {s.IL}
                    {s.XL:.12e} {s.R0:.12e} {s.B0:.12e}
                    {s.N:.12e} {s.EB1:.12e} {s.EB2:.12e} {s.EG1:.12e} {s.EG2:.12e} 
                    {s.XPAS:.12e}  
                    """
        # Coefficients for the calculation of B.
        # if Y > 0 : B = EB1 and G = EG1;
        # if Y < 0: B = EB2 and G = EG2.
        command.append(c)

        if s.KPOS not in (1, 2):
            raise ZgoubidoException("KPOS must be equal to 1 or 2")

        if s.KPOS == 1:  # XCE, YCE and ALE set to 0 and unused
            c = f"""
                    {n.KPOS} {s.XCE:.12e} {s.YCE:.12e} {s.ALE:.12e}
                    """
            command.append(c)
        elif s.KPOS == 2:  # Elements are misaligned
            c = f"""
                    {n.KPOS} {s.XCE:.12e} {s.YCE:.12e} {s.ALE:.12e}
                    """
            command.append(c)

        return ''.join(map(lambda _: _.rstrip(), command))


class Sextupole(Magnet):
    """Sextupole magnet."""
    KEYWORD = 'SEXTUPOL'

    PARAMETERS = {
        'IL': 2,
        'XL': 0,
        'R0': 0,
        'B0': 0,
        'X_E': 0,
        'LAM_E': 0,
        'NCE': 0,
        'C0_E': 0,
        'C1_E': 0,
        'C2_E': 0,
        'C3_E': 0,
        'C4_E': 0,
        'C5_E': 0,
        'X_S': 0,
        'LAM_S': 0,
        'NCS': 0,
        'C0_S': 0,
        'C1_S': 0,
        'C2_S': 0,
        'C3_S': 0,
        'C4_S': 0,
        'C5_S': 0,
        'XPAS': 0.1,
        'KPOS': 1,
        'XCE': 0,
        'YCE': 0,
        'ALE': 0,
    }

    def __str__(s):
        command = []
        c = f"""
                {super().__str__().rstrip()}
                {s.IL}
                {s.XL:.12e} {s.R0:.12e} {s.B0:.12e}
                {s.X_E:.12e} {s.LAM_E:.12e}
                {s.NCE} {s.C0_E:.12e} {s.C1_E:.12e} {s.C2_E:.12e} {s.C3_E:.12e} {s.C4_E:.12e} {s.C5_E:.12e}
                {s.X_S:.12e} {s.LAM_S:.12e}
                {s.NCS} {s.C0_S:.12e} {s.C1_S:.12e} {s.C2_S:.12e} {s.C3_S:.12e} {s.C4_S:.12e} {s.C5_S:.12e}
                {s.XPAS:.12e}  
                """
        command.append(c)

        if s.KPOS not in (1, 2):
            raise ZgoubidoException("KPOS must be equal to 1 or 2")

        if s.KPOS == 1:  # XCE, YCE and ALE set to 0 and unused
            c = f"""
                {n.KPOS} {s.XCE:.12e} {s.YCE:.12e} {s.ALE:.12e}
                """
            command.append(c)
        elif s.KPOS == 2:  # Elements are misaligned
            c = f"""
                {n.KPOS} {s.XCE:.12e} {s.YCE:.12e} {s.ALE:.12e}
                """
            command.append(c)

        return ''.join(map(lambda _: _.rstrip(), command))


class Solenoid(Magnet):
    """Solenoid."""
    KEYWORD = 'SOLENOID'

    PARAMETERS = {
        'IL': 2,
        'XL': 0,
        'R0': 0,
        'B0': 0,
        'X_E': 0,
        'X_S': 0,
        'XPAS': 0.1,
        'KPOS': 1,
        'XCE': 0,
        'YCE': 0,
        'ALE': 0,
    }

    def __str__(s):
        command = []
        c = f"""
                {super().__str__().rstrip()}
                {s.IL}
                {s.XL:.12e} {s.R0:.12e} {s.B0:.12e}
                {s.X_E:.12e} {s.X_S:.12e}
                {s.XPAS:.12e}  
                """
        command.append(c)

        if s.KPOS not in (1, 2):
            raise ZgoubidoException("KPOS must be equal to 1 or 2")

        if s.KPOS == 1:  # XCE, YCE and ALE set to 0 and unused
            c = f"""
                {n.KPOS} {s.XCE:.12e} {s.YCE:.12e} {s.ALE:.12e}
                """
            command.append(c)
        elif s.KPOS == 2:  # Elements are misaligned
            c = f"""
                {n.KPOS} {s.XCE:.12e} {s.YCE:.12e} {s.ALE:.12e}
                """
            command.append(c)

        return ''.join(map(lambda _: _.rstrip(), command))


class Undulator(Magnet):
    """Undulator magnet."""
    KEYWORD = 'UNDULATOR'

# Under development ; to be documented

class Venus(Command):
    """Simulation of a rectangular shape dipole magnet."""
    KEYWORD = 'VENUS'

    PARAMETERS = {
        'IL': 2,
<<<<<<< HEAD
        'XL': 100 * ureg.centimeter,
        'YL': 100 * ureg.centimeter,
        'B0': 10 * ureg.kilogauss,
        'XPAS': 0.1 * ureg.centimeter,
        'KPOS': 1,
        'XCE': 0 * ureg.centimeter,
        'YCE': 0 * ureg.centimeter,
        'ALE': 0 * ureg.radian,
=======
        'XL': 0,
        'YL': 0,
        'B0': 0,
        'XPAS': 0.1,
        'KPOS': 1,
        'XCE': 0,
        'YCE': 0,
        'ALE': 0,
>>>>>>> 45fd2e36
    }

    def __str__(s):
        command = []
        c = f"""
<<<<<<< HEAD
        {super().__str__().rstrip()}
        {s.IL}
        {s.XL.to('centimeter').magnitude:.12e} {s.YL.to('centimeter').magnitude:.12e} {s.B0.to('kilogauss').magnitude:.12e}
        {s.XPAS:.12e}"""
=======
                    {super().__str__().rstrip()}
                    {s.IL}
                    {s.XL:.12e} {s.R0:.12e} {s.B0:.12e}
                    {s.X_E:.12e} {s.X_S:.12e}
                    {s.XPAS:.12e}  
                    """
>>>>>>> 45fd2e36
        command.append(c)

        if s.KPOS not in (1, 2):
            raise ZgoubidoException("KPOS must be equal to 1 or 2")

<<<<<<< HEAD
        c = f"""
        {n.KPOS} {s.XCE:.12e} {s.YCE:.12e} {s.ALE.to('radian').magnitude:.12e}
        """
        command.append(c)
=======
        if s.KPOS == 1:  # XCE, YCE and ALE set to 0 and unused
            c = f"""
                    {n.KPOS} {s.XCE:.12e} {s.YCE:.12e} {s.ALE:.12e}
                    """
            command.append(c)
        elif s.KPOS == 2:  # Elements are misaligned
            c = f"""
                    {n.KPOS} {s.XCE:.12e} {s.YCE:.12e} {s.ALE:.12e}
                    """
            command.append(c)
>>>>>>> 45fd2e36

        return ''.join(map(lambda _: _.rstrip(), command))
<|MERGE_RESOLUTION|>--- conflicted
+++ resolved
@@ -426,26 +426,6 @@
         0 {s.C0_L:.12e} {s.C1_L:.12e} {s.C2_L:.12e} {s.C3_L:.12e} {s.C4_L:.12e} {s.C5_L:.12e} {s.SHIFT_L.to('centimeter').magnitude:.12e}
         {s.OMEGA_L:.12e} {s.THETA_L:.12e} {s.R1_L.to('centimeter').magnitude:.12e} {s.U1_L.to('centimeter').magnitude:.12e} {s.U2_L.to('centimeter').magnitude:.12e} {s.R2_L.to('centimeter').magnitude:.12e} {s.RM3.to('centimeter').magnitude:.12e}
         {s.IORDRE} {s.Resol}
-<<<<<<< HEAD
-        {s.XPAS.to('centimeter').magnitude:.12e}"""
-        liste.append(f)
-        if s.KPOS == 2:
-            g = f"""
-        {s.KPOS}
-        {s.RE.to('centimeter').magnitude:.12e} {s.TE:.12e} {s.RS.to('centimeter').magnitude:.12e} {s.TS:.12e}
-        """
-            liste.append(g)
-        elif s.KPOS == 1:
-            g = f"""
-        {s.KPOS}
-        {s.DP:.12e}
-        """
-            liste.append(g)
-        somme = ''
-        for l in range(0, len(liste)):
-            somme += liste[l]
-        return somme
-=======
         {s.XPAS}"""
         command.append(c)
 
@@ -470,8 +450,6 @@
             command.append(c)
 
         return ''.join(map(lambda _: _.rstrip(), command))
-
->>>>>>> 45fd2e36
 
     def plot(self, ax, offset={}):
         offset = {
@@ -688,12 +666,8 @@
 
         return ''.join(map(lambda _: _.rstrip(), command))
 
-<<<<<<< HEAD
 
 class Dipoles(Magnet):
-=======
-class Dipoles(Command):
->>>>>>> 45fd2e36
     """Dipole magnet N-tuple, polar frame."""
     KEYWORD = 'DIPOLES'
 
@@ -779,11 +753,7 @@
         """
         command.append(c)
 
-<<<<<<< HEAD
         for i in range(0, int(s.N)):
-=======
-        for i in range(0, s.N):
->>>>>>> 45fd2e36
             c = f"{s.ACN[i]:.12e} {s.DELTA_RM[i]:.12e} {s.B0[i]:.12e} {s.IND[i]} "
             for bi in s.BI[i]:
                 c += f"{bi} "
@@ -802,9 +772,6 @@
                 """
             command.append(c)
 
-<<<<<<< HEAD
-        if int(s.KIRD) == 0:
-=======
         if s.KIRD != 0 and s.KIRD != 2 and s.KIRD != 4 and s.KIRD != 25:
             raise ZgoubidoException("KIRD must be equal to 0,2,4 or 25")
         if (s.KIRD == 0 and s.n !=2) and (s.KIRD == 0 and s.n !=1):
@@ -813,7 +780,6 @@
             raise ZgoubidoException("Resol must be equal to 2 or 4 when KIRD = 0")
 
         if s.KIRD == 0:
->>>>>>> 45fd2e36
             command.append(f"""
             {s.KIRD}.{s.n} {s.Resol:.12e}
             """)
@@ -824,10 +790,7 @@
 
         command.append(f"""{s.XPAS:.12e}""")
 
-<<<<<<< HEAD
-        if int(s.KPOS) == 2:
-=======
-        if s.KPOS not in (1, 2):
+        if int(s.KPOS) not in (1, 2):
             raise ZgoubidoException("KPOS must be equal to 1 or 2.")
 
         if s.KPOS == 2:
@@ -835,7 +798,6 @@
                 s.RE = s.RM
             if s.RS == 0:
                 s.RS = s.RM
->>>>>>> 45fd2e36
             c = f"""
                 {s.KPOS}
                 {s.RE:.12e} {s.TE:.12e} {s.RS:.12e} {s.TS:.12e}
@@ -850,20 +812,6 @@
 
         return ''.join(map(lambda _: _.rstrip(), command))
 
-
-<<<<<<< HEAD
-class Dodecapole(Magnet):
-    """Dodecapole magnet."""
-    KEYWORD = 'DODECAPO'
-
-
-class Drift(Magnet):
-    """Field free drift space."""
-    KEYWORD = 'DRIFT'
-
-    PARAMETERS = {
-        'XL': (0.0 * ureg.centimeter, "Drift length."),
-=======
 
 class Dodecapole(Command):
     """Dodecapole magnet."""
@@ -935,24 +883,11 @@
 
     PARAMETERS = {
         'XL': 0.0
->>>>>>> 45fd2e36
     }
 
     def __str__(s):
         return f"""
         {super().__str__().rstrip()}
-<<<<<<< HEAD
-        {s.XL.to('centimeter').magnitude}
-        """
-
-
-class Emma(Magnet):
-    """2-D Cartesian or cylindrical mesh field map for EMMA FFAG."""
-    KEYWORD = 'EMMA'
-
-
-class FFAG(Magnet):
-=======
         {s.XL}
         """
 
@@ -961,7 +896,6 @@
     KEYWORD = 'EMMA'
 
 class FFAG(Command):
->>>>>>> 45fd2e36
     """FFAG magnet, N-tuple."""
     KEYWORD = 'FFAG'
 
@@ -1743,7 +1677,6 @@
     """Undulator magnet."""
     KEYWORD = 'UNDULATOR'
 
-# Under development ; to be documented
 
 class Venus(Command):
     """Simulation of a rectangular shape dipole magnet."""
@@ -1751,7 +1684,6 @@
 
     PARAMETERS = {
         'IL': 2,
-<<<<<<< HEAD
         'XL': 100 * ureg.centimeter,
         'YL': 100 * ureg.centimeter,
         'B0': 10 * ureg.kilogauss,
@@ -1760,55 +1692,24 @@
         'XCE': 0 * ureg.centimeter,
         'YCE': 0 * ureg.centimeter,
         'ALE': 0 * ureg.radian,
-=======
-        'XL': 0,
-        'YL': 0,
-        'B0': 0,
-        'XPAS': 0.1,
-        'KPOS': 1,
-        'XCE': 0,
-        'YCE': 0,
-        'ALE': 0,
->>>>>>> 45fd2e36
     }
 
     def __str__(s):
         command = []
         c = f"""
-<<<<<<< HEAD
         {super().__str__().rstrip()}
         {s.IL}
         {s.XL.to('centimeter').magnitude:.12e} {s.YL.to('centimeter').magnitude:.12e} {s.B0.to('kilogauss').magnitude:.12e}
         {s.XPAS:.12e}"""
-=======
-                    {super().__str__().rstrip()}
-                    {s.IL}
-                    {s.XL:.12e} {s.R0:.12e} {s.B0:.12e}
-                    {s.X_E:.12e} {s.X_S:.12e}
-                    {s.XPAS:.12e}  
-                    """
->>>>>>> 45fd2e36
         command.append(c)
 
         if s.KPOS not in (1, 2):
             raise ZgoubidoException("KPOS must be equal to 1 or 2")
 
-<<<<<<< HEAD
         c = f"""
         {n.KPOS} {s.XCE:.12e} {s.YCE:.12e} {s.ALE.to('radian').magnitude:.12e}
         """
         command.append(c)
-=======
-        if s.KPOS == 1:  # XCE, YCE and ALE set to 0 and unused
-            c = f"""
-                    {n.KPOS} {s.XCE:.12e} {s.YCE:.12e} {s.ALE:.12e}
-                    """
-            command.append(c)
-        elif s.KPOS == 2:  # Elements are misaligned
-            c = f"""
-                    {n.KPOS} {s.XCE:.12e} {s.YCE:.12e} {s.ALE:.12e}
-                    """
-            command.append(c)
->>>>>>> 45fd2e36
+
 
         return ''.join(map(lambda _: _.rstrip(), command))
